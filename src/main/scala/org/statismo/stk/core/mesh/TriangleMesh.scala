--- conflicted
+++ resolved
@@ -2,13 +2,13 @@
 package mesh
 
 import org.statismo.stk.core.common._
-import org.statismo.stk.core.geometry.{ Point, _3D}
+import org.statismo.stk.core.geometry.{ Point, _3D, Vector}
 import org.statismo.stk.core.common.Cell
+import org.statismo.stk.core.common.PointData
+import org.statismo.stk.core.common.PointData
 import scala.reflect.ClassTag
 import scala.collection.mutable.HashMap
 import org.statismo.stk.core.common.BoxedDomain3D
-import org.statismo.stk.core.geometry.Point
-import org.statismo.stk.core.geometry.Vector
 
 
 case class TriangleCell(ptId1: Int, ptId2: Int, ptId3: Int) extends Cell {
@@ -35,6 +35,12 @@
     for (cell <- cells) {
       cell.pointIds.foreach(id => updateCellMapForPtId(id, cell))
     }
+
+  //verify that there all points belong to a cell
+  //require(cellMap.size == meshPoints.size, { println("Provided mesh data contains points not belonging to any cell !") })
+
+
+  def cellsWithPt(ptId: Int) = cells.filter(_.containsPoint(ptId))
 
   def boundingBox: BoxedDomain3D = {
     val minx = points.map(_(0)).min
@@ -83,17 +89,10 @@
     if (areaSquared <= 0.0) 0.0 else math.sqrt(areaSquared)
   }
 
-<<<<<<< HEAD
-  def samplePointInTriangleCell(t: TriangleCell, seed : Int ): Point[ThreeD] = {
+  def samplePointInTriangleCell(t: TriangleCell, seed : Int ): Point[_3D] = {
     val A = meshPoints(t.ptId1).toVector
     val B = meshPoints(t.ptId2).toVector
     val C = meshPoints(t.ptId3).toVector
-=======
-  def samplePointInTriangleCell(t: TriangleCell): Point[_3D] = {
-    val A = meshPoints(t.ptId1) - Point(0, 0, 0f)
-    val B = meshPoints(t.ptId2) - Point(0, 0, 0f)
-    val C = meshPoints(t.ptId3) - Point(0f, 0f, 0f)
->>>>>>> 5b646f39
 
     val rand = new scala.util.Random(seed)
     val u = rand.nextFloat()
