package org.statismo.stk.core
package image

import breeze.linalg.DenseVector
import org.statismo.stk.core.numerics.BSpline._

import scala.language.implicitConversions
import scala.reflect.ClassTag
import org.statismo.stk.core.geometry._
import org.statismo.stk.core.common.PointData
import org.statismo.stk.core.common.ScalarPointData
import spire.math.Numeric

/**
 * Basic interface for a discrete image of arbitrary Pixel type
 *
 * @tparam D  The dimensionality of the image
 * @tparam Pixel The type of the pixel (usually a scalar or a vector)
 */
trait DiscreteImage[D <: Dim, Pixel] extends PointData[D, Pixel] {

  protected[this] def ndSpace: NDSpace[D]

  override def domain: DiscreteImageDomain[D]

  val dimensionality = ndSpace.dimensionality

<<<<<<< HEAD
  def apply(idx: Index[D]): Pixel = values(domain.indexToLinearIndex(idx))

=======
  def apply(idx: Index[D]): Pixel = values(domain.indexToPointId(idx))
>>>>>>> 7b54bc31
  def isDefinedAt(idx: Index[D]): Boolean = {
    (0 until dimensionality).foldLeft(true)((res, d) => res && idx(d) >= 0 && idx(d) < domain.size(d))
  }

  override lazy val hashCode = super.hashCode

}

/**
 * A scalar valued discrete image.
 *
 * @param domain The domain over which this image is defined
 * @param values The values for each grid points.
 * @tparam D  The dimensionality of the image
 * @tparam A The type of the pixel (needs to implement Numeric).
 */
class DiscreteScalarImage[D <: Dim : NDSpace, A: Numeric : ClassTag] private (val domain: DiscreteImageDomain[D], val values: Array[A] )
  extends DiscreteImage[D, A] with ScalarPointData[D, A] {

  require (domain.numberOfPoints == values.size)

  protected[this] override def numeric = implicitly[Numeric[A]]

  protected override def ndSpace = implicitly[NDSpace[D]]

  /** returns a new image whose whose pixel values have been mapped using the function f */
  def map[B: Numeric: ClassTag] (f: A => B): DiscreteScalarImage[D, B] = {
    new DiscreteScalarImage (domain, values.map (f) )
  }
}

/**
 * Factory methods for creating a new DiscreteScalarImage, as well as method to interpolate and resample images.
 */
object DiscreteScalarImage {

  /** create a new DiscreteScalarImage with given domain and values */
  def apply[D <: Dim : NDSpace, A: Numeric : ClassTag](domain: DiscreteImageDomain[D], values: Array[A]) = {
    new DiscreteScalarImage[D, A](domain, values)
  }

  /** create a new DiscreteScalarImage with given domain and values which are defined by the given function f */
  def apply[D <: Dim : NDSpace, A: Numeric : ClassTag](domain: DiscreteImageDomain[D], f: Point[D] => A) = {
    new DiscreteScalarImage[D, A](domain, domain.points.map(f).toArray)
  }

  /** create a new DiscreteScalarImage, with all pixel values set to the given value */
  def apply[D <: Dim : NDSpace, A : Numeric : ClassTag](domain : DiscreteImageDomain[D])(v : => A) = {
    new DiscreteScalarImage[D, A](domain, Array.fill(domain.numberOfPoints)(v))
  }

  /** Returns a new ContinuousScalarImage by interpolating the given DiscreteScalarImage using b-spline interpoation of given order */
  def interpolate[D <: Dim : Interpolator, Scalar: Numeric](image: DiscreteScalarImage[D, Scalar], order: Int)
  : ContinuousScalarImage[D] = {
    implicitly[Interpolator[D]].interpolate(image, order)
  }

  /** Returns a new DiscreteScalarImage which is obtained by resampling the given image on the points defined by the new domain */
  def resample[D <: Dim : NDSpace : Interpolator, Pixel: Numeric : ClassTag](img: DiscreteScalarImage[D, Pixel], newDomain: DiscreteImageDomain[D], interpolationDegree: Int, outsideValue: Double): DiscreteScalarImage[D, Pixel] = {
    val contImg = interpolate(img, interpolationDegree)
    ContinuousScalarImage.sample(contImg, newDomain, outsideValue)
  }

  /**
   * Typeclass for doing interpolation
   */
  trait Interpolator[D <: Dim] {
    def interpolate[ Scalar: Numeric](image: DiscreteScalarImage[D, Scalar], degree: Int)
    : ContinuousScalarImage[D]
  }

  object Interpolator {

    implicit object _1DImageinterpolate extends Interpolator[_1D] {
      def interpolate[ Scalar: Numeric](image: DiscreteScalarImage[_1D, Scalar], degree: Int)
      : ContinuousScalarImage[_1D] = {

        val ck = determineCoefficients1D(degree, image)

        /*
         * Computes values at given point with corresponding coefficients and spline basis
         * */
        def iterateOnPoints(x: Point[_1D], splineBasis: ((Double) => Double)): Double = {
          val xUnit = (x(0) - image.domain.origin(0)) / image.domain.spacing(0)

          val k1 = scala.math.ceil(xUnit - 0.5f * (degree + 1)).toInt
          val K = degree + 1

          var result = 0.0
          var k = k1
          while (k <= k1 + K - 1) {
            val kBC = applyMirrorBoundaryCondition(k, image.domain.size(0))
            result = result + splineBasis(xUnit.toDouble - k) * ck(kBC)
            k = k + 1
          }
          result
        }

        // the continuous interpolation function
        def f(x: Point[_1D]) = {
          val splineBasis: (Double => Double) = nthOrderBSpline(degree)
          iterateOnPoints(x, splineBasis).toFloat
        }
        // the derivative
        def df(x: Point[_1D]) = {
          //derivative
          val splineBasisD1: (Double => Double) = { x => (nthOrderBSpline(degree - 1)(x + 0.5f) - nthOrderBSpline(degree - 1)(x - 0.5f)) * (1 / image.domain.spacing(0))}
          Vector(iterateOnPoints(x, splineBasisD1).toFloat)
        }
        ContinuousScalarImage(image.domain, f, Some(df))
      }

      /* determine the b-spline coefficients for a 1D image */
      private def determineCoefficients1D[Pixel: Numeric](degree: Int, img: DiscreteScalarImage[_1D, Pixel]): Array[Float] = {
        val numeric = implicitly[Numeric[Pixel]]

        // the c is an input-output argument here
        val c = img.values.map(numeric.toFloat)
        BSplineCoefficients.getSplineInterpolationCoefficients(degree, c)
        c
      }
    }


    implicit object _2DImageinterpolate extends Interpolator[_2D] {
      def interpolate[Scalar: Numeric](image: DiscreteScalarImage[_2D, Scalar], degree: Int)
      : ContinuousScalarImage[_2D] = {
        val ck = determineCoefficients2D(degree, image)

        def iterateOnPoints(x: Point[_2D], splineBasis: ((Double, Double) => Double)): Double = {
          val xUnit = ((x(0) - image.domain.origin(0)) / image.domain.spacing(0))
          val yUnit = ((x(1) - image.domain.origin(1)) / image.domain.spacing(1))

          val k1 = scala.math.ceil(xUnit - 0.5f * (degree + 1)).toInt
          val l1 = scala.math.ceil(yUnit - 0.5f * (degree + 1)).toInt

          val K = degree + 1

          var result = 0.0
          var l = l1
          while (l <= l1 + K - 1) {
            val lBC = applyMirrorBoundaryCondition(l, image.domain.size(1))
            var k = k1
            while (k <= k1 + K - 1) {
              val kBC = applyMirrorBoundaryCondition(k, image.domain.size(0))
              val idx = image.domain.indexToLinearIndex(Index(kBC, lBC))
              result = result + ck(idx) * splineBasis(xUnit - k, yUnit - l)
              k = k + 1
            }
            l = l + 1
          }
          result
        }

        val bSplineNthOrder = nthOrderBSpline(degree) _
        val bSplineNmin1thOrder = nthOrderBSpline(degree - 1) _

        def f(x: Point[_2D]) = {
          val splineBasis = (x: Double, y: Double) => bSplineNthOrder(x) * bSplineNthOrder(y) // apply function
          iterateOnPoints(x, splineBasis).toFloat
        }
        def df(x: Point[_2D]) = {
          //derivative
          val splineBasisD1 = (x: Double, y: Double) => (bSplineNmin1thOrder(x + 0.5f) - bSplineNmin1thOrder(x - 0.5f)) * bSplineNthOrder(y)
          val splineBasisD2 = (x: Double, y: Double) => bSplineNthOrder(x) * (bSplineNmin1thOrder(y + 0.5f) - bSplineNmin1thOrder(y - 0.5f))
          val dfx = (iterateOnPoints(x, splineBasisD1) * (1 / image.domain.spacing(0))).toFloat
          val dfy = (iterateOnPoints(x, splineBasisD2) * (1 / image.domain.spacing(1))).toFloat
          Vector(dfx, dfy)
        }

        ContinuousScalarImage(image.domain, f, Some(df))

      }

      /* determine the b-spline coefficients for a 2D image. The coefficients are retunred
      * as a DenseVector, i.e. the rows are written one after another */
      private def determineCoefficients2D[Pixel: Numeric](degree: Int, img: DiscreteScalarImage[_2D, Pixel]): Array[Float] = {
        val numeric = implicitly[Numeric[Pixel]]
        val coeffs = DenseVector.zeros[Float](img.values.size)
        var y = 0
        while (y < img.domain.size(1)) {
          val rowValues = (0 until img.domain.size(0)).map(x => img.values(img.domain.indexToLinearIndex(Index(x, y))))

          // the c is an input-output argument here
          val c = rowValues.map(numeric.toFloat).toArray
          BSplineCoefficients.getSplineInterpolationCoefficients(degree, c)

          val idxInCoeffs = img.domain.indexToLinearIndex(Index(0, y))
          coeffs(idxInCoeffs until idxInCoeffs + img.domain.size(0)) := DenseVector(c)
          y = y + 1
        }
        coeffs.data
      }


    }


    implicit object _3DImageinterpolate extends Interpolator[_3D] {
      def interpolate[Scalar: Numeric](image: DiscreteScalarImage[_3D, Scalar], degree: Int)
      : ContinuousScalarImage[_3D] = {
        val ck = determineCoefficients3D(degree, image)

        def iterateOnPoints(x: Point[_3D], splineBasis: ((Double, Double, Double) => Double)): Double = {
          val xUnit = ((x(0) - image.domain.origin(0)) / image.domain.spacing(0))
          val yUnit = ((x(1) - image.domain.origin(1)) / image.domain.spacing(1))
          val zUnit = ((x(2) - image.domain.origin(2)) / image.domain.spacing(2))

          val k1 = scala.math.ceil(xUnit - 0.5f * (degree + 1)).toInt
          val l1 = scala.math.ceil(yUnit - 0.5f * (degree + 1)).toInt
          val m1 = scala.math.ceil(zUnit - 0.5f * (degree + 1)).toInt

          val K = degree + 1

          var result = 0.0
          var k = k1
          var l = l1
          var m = m1

          while (m <= m1 + K - 1) {
            val mBC = applyMirrorBoundaryCondition(m, image.domain.size(2))
            l = l1
            while (l <= l1 + K - 1) {
              val lBC = applyMirrorBoundaryCondition(l, image.domain.size(1))
              k = k1
              while (k <= k1 + K - 1) {
                val kBC = applyMirrorBoundaryCondition(k, image.domain.size(0))
                val idx = image.domain.indexToLinearIndex(Index(kBC, lBC, mBC))
                result = result + ck(idx) * splineBasis(xUnit - k, yUnit - l, zUnit - m)
                k = k + 1
              }
              l = l + 1
            }
            m = m + 1
          }
          result
        }

        val bSplineNthOrder = nthOrderBSpline(degree) _
        val bSplineNmin1thOrder = nthOrderBSpline(degree - 1) _

        def f(x: Point[_3D]) = {
          val splineBasis = (x: Double, y: Double, z: Double) => bSplineNthOrder(x) * bSplineNthOrder(y) * bSplineNthOrder(z)
          iterateOnPoints(x, splineBasis).toFloat
        }
        def df(x: Point[_3D]) = {
          val splineBasisD1 = (x: Double, y: Double, z: Double) => (bSplineNmin1thOrder(x + 0.5f) - bSplineNmin1thOrder(x - 0.5f)) * bSplineNthOrder(y) * bSplineNthOrder(z)
          val splineBasisD2 = (x: Double, y: Double, z: Double) => bSplineNthOrder(x) * (bSplineNmin1thOrder(y + 0.5f) - bSplineNmin1thOrder(y - 0.5f)) * bSplineNthOrder(z)
          val splineBasisD3 = (x: Double, y: Double, z: Double) => bSplineNthOrder(x) * bSplineNthOrder(y) * (bSplineNmin1thOrder(z + 0.5f) - bSplineNmin1thOrder(z - 0.5f))
          val dfx = (iterateOnPoints(x, splineBasisD1) * (1 / image.domain.spacing(0))).toFloat
          val dfy = (iterateOnPoints(x, splineBasisD2) * (1 / image.domain.spacing(1))).toFloat
          val dfz = (iterateOnPoints(x, splineBasisD3) * (1 / image.domain.spacing(2))).toFloat
          Vector(dfx, dfy, dfz)
        }
        ContinuousScalarImage(image.domain, f, Some(df))

      }


      private def determineCoefficients3D[Pixel: Numeric](degree: Int, img: DiscreteScalarImage[_3D, Pixel]): Array[Float] = {
        val numeric = implicitly[Numeric[Pixel]]
        val coeffs = DenseVector.zeros[Float](img.values.size)
        var z = 0
        var y = 0
        while (z < img.domain.size(2)) {
          y = 0
          while (y < img.domain.size(1)) {
            val rowValues = (0 until img.domain.size(0)).map(x => img.values(img.domain.indexToLinearIndex(Index(x, y, z))))

            // the c is an input-output argument here
            val c = rowValues.map(numeric.toFloat).toArray
            BSplineCoefficients.getSplineInterpolationCoefficients(degree, c)
            val idxInCoeffs = img.domain.indexToLinearIndex(Index(0, y, z))
            coeffs(idxInCoeffs until idxInCoeffs + img.domain.size(0)) := DenseVector(c)
            y = y + 1
          }
          z = z + 1
        }
        coeffs.data
      }

    }


    /**
     * computes the right index for the coefficient,
     * taking the boundary conditions into account (it mirrors at the border)
     **/
    private def applyMirrorBoundaryCondition(k: Int, numCoefficients: Int) = {
      if (k < 0) -k
      else if (k >= numCoefficients) numCoefficients - (k - numCoefficients) - 2
      else k
    }


  }


}



<|MERGE_RESOLUTION|>--- conflicted
+++ resolved
@@ -25,12 +25,8 @@
 
   val dimensionality = ndSpace.dimensionality
 
-<<<<<<< HEAD
-  def apply(idx: Index[D]): Pixel = values(domain.indexToLinearIndex(idx))
-
-=======
   def apply(idx: Index[D]): Pixel = values(domain.indexToPointId(idx))
->>>>>>> 7b54bc31
+
   def isDefinedAt(idx: Index[D]): Boolean = {
     (0 until dimensionality).foldLeft(true)((res, d) => res && idx(d) >= 0 && idx(d) < domain.size(d))
   }
@@ -140,7 +136,7 @@
           val splineBasisD1: (Double => Double) = { x => (nthOrderBSpline(degree - 1)(x + 0.5f) - nthOrderBSpline(degree - 1)(x - 0.5f)) * (1 / image.domain.spacing(0))}
           Vector(iterateOnPoints(x, splineBasisD1).toFloat)
         }
-        ContinuousScalarImage(image.domain, f, Some(df))
+        ContinuousScalarImage(image.domain.imageBox, f, Some(df))
       }
 
       /* determine the b-spline coefficients for a 1D image */
@@ -176,7 +172,7 @@
             var k = k1
             while (k <= k1 + K - 1) {
               val kBC = applyMirrorBoundaryCondition(k, image.domain.size(0))
-              val idx = image.domain.indexToLinearIndex(Index(kBC, lBC))
+              val idx = image.domain.indexToPointId(Index(kBC, lBC))
               result = result + ck(idx) * splineBasis(xUnit - k, yUnit - l)
               k = k + 1
             }
@@ -201,7 +197,7 @@
           Vector(dfx, dfy)
         }
 
-        ContinuousScalarImage(image.domain, f, Some(df))
+        ContinuousScalarImage(image.domain.imageBox, f, Some(df))
 
       }
 
@@ -212,13 +208,13 @@
         val coeffs = DenseVector.zeros[Float](img.values.size)
         var y = 0
         while (y < img.domain.size(1)) {
-          val rowValues = (0 until img.domain.size(0)).map(x => img.values(img.domain.indexToLinearIndex(Index(x, y))))
+          val rowValues = (0 until img.domain.size(0)).map(x => img.values(img.domain.indexToPointId(Index(x, y))))
 
           // the c is an input-output argument here
           val c = rowValues.map(numeric.toFloat).toArray
           BSplineCoefficients.getSplineInterpolationCoefficients(degree, c)
 
-          val idxInCoeffs = img.domain.indexToLinearIndex(Index(0, y))
+          val idxInCoeffs = img.domain.indexToPointId(Index(0, y))
           coeffs(idxInCoeffs until idxInCoeffs + img.domain.size(0)) := DenseVector(c)
           y = y + 1
         }
@@ -258,7 +254,7 @@
               k = k1
               while (k <= k1 + K - 1) {
                 val kBC = applyMirrorBoundaryCondition(k, image.domain.size(0))
-                val idx = image.domain.indexToLinearIndex(Index(kBC, lBC, mBC))
+                val idx = image.domain.indexToPointId(Index(kBC, lBC, mBC))
                 result = result + ck(idx) * splineBasis(xUnit - k, yUnit - l, zUnit - m)
                 k = k + 1
               }
@@ -285,7 +281,7 @@
           val dfz = (iterateOnPoints(x, splineBasisD3) * (1 / image.domain.spacing(2))).toFloat
           Vector(dfx, dfy, dfz)
         }
-        ContinuousScalarImage(image.domain, f, Some(df))
+        ContinuousScalarImage(image.domain.imageBox, f, Some(df))
 
       }
 
@@ -298,12 +294,12 @@
         while (z < img.domain.size(2)) {
           y = 0
           while (y < img.domain.size(1)) {
-            val rowValues = (0 until img.domain.size(0)).map(x => img.values(img.domain.indexToLinearIndex(Index(x, y, z))))
+            val rowValues = (0 until img.domain.size(0)).map(x => img.values(img.domain.indexToPointId(Index(x, y, z))))
 
             // the c is an input-output argument here
             val c = rowValues.map(numeric.toFloat).toArray
             BSplineCoefficients.getSplineInterpolationCoefficients(degree, c)
-            val idxInCoeffs = img.domain.indexToLinearIndex(Index(0, y, z))
+            val idxInCoeffs = img.domain.indexToPointId(Index(0, y, z))
             coeffs(idxInCoeffs until idxInCoeffs + img.domain.size(0)) := DenseVector(c)
             y = y + 1
           }
