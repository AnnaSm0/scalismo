package org.statismo.stk.core
package registration

import TransformationSpace.ParameterVector
import breeze.linalg.DenseVector
import breeze.linalg.DenseMatrix
import org.statismo.stk.core.geometry._
<<<<<<< HEAD

=======
import org.statismo.stk.core.geometry.Point3D
import org.statismo.stk.core.geometry.Vector3D
import org.statismo.stk.core.geometry.Point2D
import org.statismo.stk.core.geometry.Vector2D
import org.statismo.stk.core.geometry.Vector1D
>>>>>>> 4e0367da

trait Transformation[D <: Dim] extends (Point[D] => Point[D]) {}
trait ParametricTransformation[D <: Dim] extends Transformation[D] {
  val parameters: TransformationSpace.ParameterVector
}

trait CanInvert[D <: Dim] {
  self: Transformation[D] =>
  def inverse: Transformation[D]
}

trait CanDifferentiate[D <: Dim] {
  self: Transformation[D] =>
  def takeDerivative(x: Point[D]): MatrixNxN[D]
}

trait TransformationSpace[D <: Dim] {

<<<<<<< HEAD
  type T <: Transformation[D]
=======
  type T <: ParametricTransformation[D]
>>>>>>> 4e0367da

  type JacobianImage = Point[D] => DenseMatrix[Float]

  def parametersDimensionality: Int

  def takeDerivativeWRTParameters(alpha: ParameterVector): JacobianImage

  def transformForParameters(p: ParameterVector): T

  def identityTransformParameters: DenseVector[Float]
}

object TransformationSpace {
  type ParameterVector = DenseVector[Float]
}

<<<<<<< HEAD

trait DifferentiableTransforms[D <: Dim] { self: TransformationSpace[D] =>

  override type T <: Transformation[D] with CanDifferentiate[D]
=======
trait DifferentiableTransforms[D <: Dim] { self: TransformationSpace[D] =>
  override type T <: ParametricTransformation[D] with CanDifferentiate[D]
>>>>>>> 4e0367da

  def product(that: TransformationSpace[D] with DifferentiableTransforms[D]) = {
    new ProductTransformationSpace(this, that)
  }
}

<<<<<<< HEAD
class ProductTransformationSpace[D <: Dim, OT <: Transformation[D] with CanDifferentiate[D], IT <: Transformation[D] with CanDifferentiate[D]](outer: TransformationSpace[D] with DifferentiableTransforms[D], inner: TransformationSpace[D] with DifferentiableTransforms[D]) extends TransformationSpace[D] with DifferentiableTransforms[D] {
=======
class ProductTransformationSpace[D <: Dim, OT <: ParametricTransformation[D] with CanDifferentiate[D], IT <: ParametricTransformation[D] with CanDifferentiate[D]](outer: TransformationSpace[D] with DifferentiableTransforms[D], inner: TransformationSpace[D] with DifferentiableTransforms[D]) extends TransformationSpace[D] with DifferentiableTransforms[D] {
>>>>>>> 4e0367da

  override type T = ProductTransformation[D]

  def parametersDimensionality = outer.parametersDimensionality + inner.parametersDimensionality

  def identityTransformParameters = DenseVector.vertcat(outer.identityTransformParameters, inner.identityTransformParameters)

  override def transformForParameters(p: ParameterVector) = {
    val (outerParams, innerParams) = splitProductParameterVector(p)
    val v = outer.transformForParameters(outerParams)
   
    new ProductTransformation(outer.transformForParameters(outerParams), inner.transformForParameters(innerParams))
  }

  override def takeDerivativeWRTParameters(p: ParameterVector) = {

    val split = splitProductParameterVector(p)

    (x: Point[D]) => {
      DenseMatrix.horzcat(
        outer.takeDerivativeWRTParameters(split._1)(x),
        outer.transformForParameters(split._1).takeDerivative(inner.transformForParameters(split._2)(x)).toBreezeMatrix * inner.takeDerivativeWRTParameters(split._2)(x))
    }
  }

  protected def splitProductParameterVector(p: ParameterVector): (ParameterVector, ParameterVector) = {
    val pThis = p.slice(0, outer.parametersDimensionality, 1)
    val pThat = p.slice(outer.parametersDimensionality, p.length, 1)
    (pThis, pThat)
  }
}

<<<<<<< HEAD
class ProductTransformation[D <: Dim](outerTransform: Transformation[D] with CanDifferentiate[D], innerTransform: Transformation[D] with CanDifferentiate[D]) extends Transformation[D] with CanDifferentiate[D] {
=======
class ProductTransformation[D <: Dim](outerTransform: ParametricTransformation[D] with CanDifferentiate[D], innerTransform: ParametricTransformation[D] with CanDifferentiate[D]) extends ParametricTransformation[D] with CanDifferentiate[D] {
>>>>>>> 4e0367da
  override def apply(x: Point[D]) = {
    (outerTransform compose innerTransform)(x)
  }

  override def takeDerivative(x: Point[D]) = {
    outerTransform.takeDerivative(innerTransform(x)) * innerTransform.takeDerivative(x)
  }
  
  override val parameters = DenseVector(outerTransform.parameters.data ++ innerTransform.parameters.data)

}

class TranslationSpace[D <: Dim: DimOps] extends TransformationSpace[D] with DifferentiableTransforms[D] {


  override type T = TranslationTransform[D]

<<<<<<< HEAD
  def parametersDimensionality: Int = implicitly[DimOps[D]].toInt
  override def identityTransformParameters = DenseVector.zeros(parametersDimensionality)

  override def transformForParameters(p: ParameterVector): TranslationTransform[D] = TranslationTransform(Vector[D](p.data))

  override def takeDerivativeWRTParameters(p: ParameterVector) = { x: Point[D] => DenseMatrix.eye[Float](parametersDimensionality) }
}

object TranslationSpace {
  def apply[D <: Dim: DimOps] = new TranslationSpace[D]

}
=======
  override def takeDerivativeWRTParameters(p: ParameterVector) = { x: Point[OneD] => DenseMatrix.eye[Float](1) }
}

case class TranslationTransform1D(t: Vector[OneD]) extends ParametricTransformation[OneD] with CanInvert[OneD] with CanDifferentiate[OneD] {
  val parameters = t.toBreezeVector
  def apply(pt: Point[OneD]): Point[OneD] = pt + t

  override def takeDerivative(x: Point[OneD]): Matrix1x1 = Matrix1x1.eye
  override def inverse: TranslationTransform1D = TranslationTransform1D(t * (-1f))
}

case class TranslationSpace2D() extends TransformationSpace[TwoD] with DifferentiableTransforms[TwoD] {
>>>>>>> 4e0367da

class TranslationTransform[D <: Dim: DimOps] private (t: Vector[D]) extends Transformation[D] with CanInvert[D] with CanDifferentiate[D] {
  def apply(pt: Point[D]): Point[D] = pt + t
  override def takeDerivative(x: Point[D]): MatrixNxN[D] = MatrixNxN.eye[D]
  override def inverse: TranslationTransform[D] = new TranslationTransform(t * (-1f))

<<<<<<< HEAD
}

object TranslationTransform { def apply[D <: Dim: DimOps](t: Vector[D]) = new TranslationTransform[D](t) }
=======
  def parametersDimensionality: Int = 2
  override def identityTransformParameters = DenseVector(0.0f, 0.0f)
  override def transformForParameters(p: ParameterVector): TranslationTransform2D = new TranslationTransform2D(Vector2D(p(0), p(1)))
  override def takeDerivativeWRTParameters(p: ParameterVector) = { x: Point[TwoD] => DenseMatrix.eye[Float](2) }
}

case class TranslationTransform2D(t: Vector[TwoD]) extends ParametricTransformation[TwoD] with CanInvert[TwoD] with CanDifferentiate[TwoD] {
  def apply(pt: Point[TwoD]) = pt + t
  val parameters = t.toBreezeVector
  override def takeDerivative(x: Point[TwoD]): Matrix2x2 = Matrix2x2.eye
  override def inverse = TranslationTransform2D(t * (-1f))
}
>>>>>>> 4e0367da


abstract class RotationSpace[D <: Dim: DimOps] extends TransformationSpace[D] with DifferentiableTransforms[D] {

<<<<<<< HEAD
  def centre : Point[D]

  override type T = RotationTransform[D]

  //  We use Euler angles, hence a 0 angle means no rotation (identity)
  override def identityTransformParameters = DenseVector.zeros[Float](parametersDimensionality)
}


private class RotationSpace2D(val centre: Point[_2D]) extends RotationSpace[_2D] {
=======
  def parametersDimensionality: Int = 3
  override def identityTransformParameters = DenseVector(0.0f, 0.0f, 0.0f)
  override def transformForParameters(p: ParameterVector) = new TranslationTransform3D(Vector3D(p(0), p(1), p(2)))
  override def takeDerivativeWRTParameters(p: ParameterVector) = { x: Point[ThreeD] => DenseMatrix.eye[Float](3) }
}

case class TranslationTransform3D(t: Vector[ThreeD]) extends ParametricTransformation[ThreeD] with CanInvert[ThreeD] with CanDifferentiate[ThreeD] {
  def apply(pt: Point[ThreeD]) = pt + t
  val parameters = t.toBreezeVector
  override def takeDerivative(x: Point[ThreeD]) = Matrix3x3.eye
  override def inverse = TranslationTransform3D(t * (-1f))
}

case class RotationSpace3D(val centre: Point[ThreeD]) extends TransformationSpace[ThreeD] with DifferentiableTransforms[ThreeD] {
>>>>>>> 4e0367da

  override def parametersDimensionality: Int = 1

  override def transformForParameters(p: ParameterVector): RotationTransform[_2D] = {
    require(p.length == parametersDimensionality)

    val rotMatrix =  MatrixNxN(
          (math.cos(p(0)).toFloat, -math.sin(p(0)).toFloat),
          (math.sin(p(0)).toFloat, math.cos(p(0)).toFloat)
    )

    RotationTransform[_2D](rotMatrix, centre)
  }

  override def takeDerivativeWRTParameters(p: ParameterVector) = {

    val df = (x: Point[_2D]) => {
        val sa = math.sin(p(0))
        val ca = math.cos(p(0))
        val cx = centre(0)
        val cy = centre(1)

        DenseMatrix(
          -sa * (x(0) - cx) - ca * (x(1) - cy),
          ca * (x(0) - cx) - sa * (x(1) - cy)).map(_.toFloat)
      }
    df
  }
}


private class RotationSpace3D (val centre: Point[_3D]) extends RotationSpace[_3D] {
  override def parametersDimensionality: Int = 3

<<<<<<< HEAD
  override def transformForParameters(p: ParameterVector): RotationTransform[_3D] = {
    require(p.length == parametersDimensionality)
=======
    val rotMatrix = Matrix3x3(
      (costh * cosphi, sinpsi * sinth * cosphi - cospsi * sinphi, sinpsi * sinphi + cospsi * sinth * cosphi),
      (costh * sinphi, cospsi * cosphi + sinpsi * sinth * sinphi, cospsi * sinth * sinphi - sinpsi * cosphi),
      (-sinth, sinpsi * costh, cospsi * costh))
>>>>>>> 4e0367da

    val rotMatrix = {
        // rotation matrix according to the "x-convention" where Phi is rotation over x-axis, theta over y, and psi over z
        val cospsi = Math.cos(p(2)).toFloat
        val sinpsi = Math.sin(p(2)).toFloat

<<<<<<< HEAD
        val costh = Math.cos(p(1)).toFloat
        val sinth = Math.sin(p(1)).toFloat

        val cosphi = Math.cos(p(0)).toFloat
        val sinphi = Math.sin(p(0)).toFloat

        MatrixNxN(
          (costh * cosphi, sinpsi * sinth * cosphi - cospsi * sinphi, sinpsi * sinphi + cospsi * sinth * cosphi),
          (costh * sinphi, cospsi * cosphi + sinpsi * sinth * sinphi, cospsi * sinth * sinphi - sinpsi * cosphi),
          (-sinth, sinpsi * costh, cospsi * costh))
    }

    RotationTransform[_3D](rotMatrix, centre)
  }

  override def takeDerivativeWRTParameters(p: ParameterVector) = {
=======
  override def takeDerivativeWRTParameters(p: ParameterVector) = {
    x: Point[ThreeD] =>

      val cospsi = Math.cos(p(2))
      val sinpsi = Math.sin(p(2))
      val costh = Math.cos(p(1))
      val sinth = Math.sin(p(1))
      val cosphi = Math.cos(p(0))
      val sinphi = Math.sin(p(0))

      val x0minc0 = x(0) - centre(0)
      val x1minc1 = x(1) - centre(1)
      val x2minc2 = x(2) - centre(2)

      // 3 by 3 matrix (nbrows=point dim, nb cols = param dim )
      val dr00 = (-sinphi * costh * x0minc0) + (-sinphi * sinpsi * sinth - cospsi * cosphi) * x1minc1 + (sinpsi * cosphi - cospsi * sinth * sinphi) * x2minc2
      val dr01 = -sinth * cosphi * x0minc0 + costh * sinpsi * cosphi * x1minc1 + cospsi * costh * cosphi * x2minc2
      val dr02 = (cospsi * sinth * cosphi + sinpsi * sinphi) * x1minc1 + (cospsi * sinphi - sinpsi * sinth * cosphi) * x2minc2

      val dr10 = costh * cosphi * x0minc0 + (-sinphi * cospsi + sinpsi * sinth * cosphi) * x1minc1 + (cospsi * sinth * cosphi + sinpsi * sinphi) * x2minc2
      val dr11 = -sinth * sinphi * x0minc0 + sinpsi * costh * sinphi * x1minc1 + cospsi * costh * sinphi * x2minc2
      val dr12 = (-sinpsi * cosphi + cospsi * sinth * sinphi) * x1minc1 + (-sinpsi * sinth * sinphi - cospsi * cosphi) * x2minc2

      val dr20 = 0.0
      val dr21 = -costh * x0minc0 - sinpsi * sinth * x1minc1 - cospsi * sinth * x2minc2
      val dr22 = cospsi * costh * x1minc1 - sinpsi * costh * x2minc2

      //    val dr00 = (cospsi*sinth*cosphi+sinpsi*sinphi)*x1minc1+(cospsi*sinphi-sinpsi*sinth*cosphi)*x2minc2
      //    val dr01 = (-sinth*cosphi*x0minc0 + costh*cosphi*sinpsi*x1minc1 + cospsi*costh*cosphi* x2minc2)
      //    val dr02 = (-sinphi*costh*x0minc0)+ (-sinphi*sinth*sinpsi - cospsi*cosphi) * x1minc1 + (cosphi*sinpsi-sinphi*sinth*cospsi)* x2minc2
      //    val dr10 = (-sinpsi*cosphi+cospsi*sinth*sinphi)*x1minc1+ (-sinpsi*sinth*sinphi-cospsi*cosphi)*x2minc2
      //    val dr11 = (-sinth*sinphi*x0minc0 + costh*sinpsi*sinphi*x1minc1+cospsi*costh*sinphi*x2minc2)
      //    val dr12 = costh*cosphi*x0minc0+(-sinphi*cospsi+cosphi*sinpsi*sinth)*x1minc1+(cosphi*sinth*cospsi+sinpsi*sinphi)*x2minc2
      //    val dr20 = cospsi*costh*x1minc1
      //    val dr21 = -costh*x0minc0 + -sinth*sinpsi*x1minc1 + (-sinth*cospsi)*x2minc2
      //    val dr22 = 0.

      DenseMatrix(
        (dr00, dr01, dr02),
        (dr10, dr11, dr12),
        (dr20, dr21, dr22)).map(_.toFloat)
  }
}

case class RotationTransform3D(rotMatrix: MatrixNxN[ThreeD], centre: Point[ThreeD] = Point3D(0, 0, 0)) extends ParametricTransformation[ThreeD] with CanInvert[ThreeD] with CanDifferentiate[ThreeD] {
  def apply(pt: Point[ThreeD]): Point[ThreeD] = {
    val ptCentered = pt - centre
    val rotCentered = rotMatrix * ptCentered
    centre + Vector3D(rotCentered(0).toFloat, rotCentered(1).toFloat, rotCentered(2).toFloat)
  }

  val parameters = LandmarkRegistration.rotMatrixToEulerAngles(rotMatrix.toBreezeMatrix.map(_.toDouble)).map(_.toFloat)

  def takeDerivative(x: Point[ThreeD]): MatrixNxN[ThreeD] = {
    rotMatrix
  }
>>>>>>> 4e0367da

    val df = (x: Point[_3D]) => {
        val cospsi = Math.cos(p(2))
        val sinpsi = Math.sin(p(2))
        val costh = Math.cos(p(1))
        val sinth = Math.sin(p(1))
        val cosphi = Math.cos(p(0))
        val sinphi = Math.sin(p(0))

<<<<<<< HEAD
        val x0minc0 = x(0) - centre(0)
        val x1minc1 = x(1) - centre(1)
        val x2minc2 = x(2) - centre(2)

        // 3 by 3 matrix (nbrows=point dim, nb cols = param dim )
        val dr00 = (-sinphi * costh * x0minc0) + (-sinphi * sinpsi * sinth - cospsi * cosphi) * x1minc1 + (sinpsi * cosphi - cospsi * sinth * sinphi) * x2minc2
        val dr01 = -sinth * cosphi * x0minc0 + costh * sinpsi * cosphi * x1minc1 + cospsi * costh * cosphi * x2minc2
        val dr02 = (cospsi * sinth * cosphi + sinpsi * sinphi) * x1minc1 + (cospsi * sinphi - sinpsi * sinth * cosphi) * x2minc2
=======
case class RotationSpace2D(val centre: Point[TwoD]) extends TransformationSpace[TwoD] with DifferentiableTransforms[TwoD] {
>>>>>>> 4e0367da

        val dr10 = costh * cosphi * x0minc0 + (-sinphi * cospsi + sinpsi * sinth * cosphi) * x1minc1 + (cospsi * sinth * cosphi + sinpsi * sinphi) * x2minc2
        val dr11 = -sinth * sinphi * x0minc0 + sinpsi * costh * sinphi * x1minc1 + cospsi * costh * sinphi * x2minc2
        val dr12 = (-sinpsi * cosphi + cospsi * sinth * sinphi) * x1minc1 + (-sinpsi * sinth * sinphi - cospsi * cosphi) * x2minc2

        val dr20 = 0.0
        val dr21 = -costh * x0minc0 - sinpsi * sinth * x1minc1 - cospsi * sinth * x2minc2
        val dr22 = cospsi * costh * x1minc1 - sinpsi * costh * x2minc2

        DenseMatrix(
          (dr00, dr01, dr02),
          (dr10, dr11, dr12),
          (dr20, dr21, dr22)).map(_.toFloat)

<<<<<<< HEAD
      }

    df
=======
  def rotationParametersToParameterVector(phi: Double): ParameterVector = {
    DenseVector(phi.toFloat)
>>>>>>> 4e0367da
  }
}


<<<<<<< HEAD
object RotationSpace {

  trait Create[D <: Dim] {
    def createRotationSpace(centre : Point[D]) : RotationSpace[D]
  }

  implicit object createRotationSpace2D extends Create[_2D] {
    override def createRotationSpace(centre : Point[_2D]) : RotationSpace[_2D] = new RotationSpace2D(centre)
=======
    val rotMatrix = Matrix2x2(
      (math.cos(p(0)).toFloat, -math.sin(p(0)).toFloat),
      (math.sin(p(0)).toFloat, math.cos(p(0)).toFloat))
    new RotationTransform2D(rotMatrix, centre)
  }

  override def takeDerivativeWRTParameters(p: ParameterVector) = {
    x: Point[TwoD] =>
      val sa = math.sin(p(0))
      val ca = math.cos(p(0))
      val cx = centre(0)
      val cy = centre(1)

      DenseMatrix(
        (-sa * (x(0) - cx) - ca * (x(1) - cy)),
        (ca * (x(0) - cx) - sa * (x(1) - cy))).map(_.toFloat)
>>>>>>> 4e0367da
  }

<<<<<<< HEAD
  implicit object createRotationSpace3D extends Create[_3D] {
    override def createRotationSpace(centre : Point[_3D]) : RotationSpace[_3D] = new RotationSpace3D(centre)
  }

=======
case class RotationTransform2D(rotMatrix: MatrixNxN[TwoD], centre: Point[TwoD] = Point2D(0, 0)) extends ParametricTransformation[TwoD] with CanInvert[TwoD] with CanDifferentiate[TwoD] {
  def apply(pt: Point[TwoD]): Point[TwoD] = {
    val ptCentered = pt - centre
    val rotCentered = rotMatrix * ptCentered
    centre + Vector2D(rotCentered(0).toFloat, rotCentered(1).toFloat)
>>>>>>> 4e0367da

  def apply[D <: Dim](centre: Point[D])(implicit evDim : DimOps[D], evCreateRot : Create[D]) = {
    evCreateRot.createRotationSpace(centre)
  }
<<<<<<< HEAD

  // with origin as default centre
  def apply[D <: Dim]()(implicit evDim : DimOps[D], evCreateRot : Create[D]) = {
    val origin = Point[D](DenseVector.zeros[Float](implicitly[DimOps[D]].toInt).data)
    evCreateRot.createRotationSpace(origin)
=======
  val parameters = DenseVector(LandmarkRegistration.rotationMatrixToAngle2D(rotMatrix.toBreezeMatrix.map(_.toDouble)).toFloat)
  def takeDerivative(x: Point[TwoD]): MatrixNxN[TwoD] = {
    rotMatrix
>>>>>>> 4e0367da
  }

}

<<<<<<< HEAD
class RotationTransform[D <: Dim: DimOps] private (rotMatrix: MatrixNxN[D], centre: Point[D]) extends Transformation[D] with CanInvert[D] with CanDifferentiate[D] {
  def apply(pt: Point[D]): Point[D] = {
    val ptCentered = pt - centre

=======
case class ScalingSpace3D() extends TransformationSpace[ThreeD] with DifferentiableTransforms[ThreeD] {

  override type T = ScalingTransformation3D
>>>>>>> 4e0367da

    val rotCentered = rotMatrix * ptCentered
    centre + rotCentered

  }

  def takeDerivative(x: Point[D]): MatrixNxN[D] = {
    rotMatrix
  }

  override def inverse: RotationTransform[D] = {
    new RotationTransform[D](MatrixNxN.inv(rotMatrix), centre)
  }
}

<<<<<<< HEAD
object RotationTransform {

  def apply[D <: Dim: DimOps](rotMatrix: MatrixNxN[D], centre: Point[D]) : RotationTransform[D] = new RotationTransform[D](rotMatrix, centre)
=======
case class ScalingTransformation3D(s: Float) extends ParametricTransformation[ThreeD] with CanInvert[ThreeD] with CanDifferentiate[ThreeD] {
  def apply(x: Point[ThreeD]): Point[ThreeD] = Point3D(x(0) * s, x(1) * s, x(2) * s)

  val parameters = DenseVector(s)
  def takeDerivative(x: Point[ThreeD]): MatrixNxN[ThreeD] = Matrix3x3.eye * s
>>>>>>> 4e0367da

  def apply[D <: Dim: DimOps](rotMatrix: MatrixNxN[D]) : RotationTransform[D] = {
    val centre = Point[D](DenseVector.zeros[Float](implicitly[DimOps[D]].toInt).data)
    RotationTransform[D](rotMatrix, centre)
  }
}

<<<<<<< HEAD

=======
case class ScalingSpace2D() extends TransformationSpace[TwoD] with DifferentiableTransforms[TwoD] {
>>>>>>> 4e0367da


abstract class ScalingSpace[D <: Dim: DimOps] extends TransformationSpace[D] with DifferentiableTransforms[D] {

  override type T = ScalingTransformation[D]

  def parametersDimensionality: Int = 1

  override def identityTransformParameters = DenseVector(1f)

  override def transformForParameters(p: ParameterVector): ScalingTransformation[D] = {
    require(p.length == parametersDimensionality)
    ScalingTransformation[D](p(0))
  }
}

private class ScalingSpace3D extends ScalingSpace[_3D] {
  override def takeDerivativeWRTParameters(p: ParameterVector) = { x: Point[_3D] => DenseMatrix(x(0), x(1), x(2))}
}

private class ScalingSpace2D extends ScalingSpace[_2D] {
  override def takeDerivativeWRTParameters(p: ParameterVector) = { x: Point[_2D] => DenseMatrix(x(0), x(1))}
}

private class ScalingSpace1D extends ScalingSpace[_1D] {
  override def takeDerivativeWRTParameters(p: ParameterVector) = { x: Point[_1D] => DenseMatrix(x(0))}
}

object ScalingSpace {
  
  trait Create[D <: Dim] {
    def createScalingSpace : ScalingSpace[D]
  }
  implicit object createScalingSpace1D extends Create[_1D] {
    override def createScalingSpace : ScalingSpace[_1D] = new ScalingSpace1D
  }
 
  implicit object createScalingSpace2D extends Create[_2D] {
    override def createScalingSpace : ScalingSpace[_2D] = new ScalingSpace2D
  }
  
   implicit object createScalingSpace3D extends Create[_3D] {
    override def createScalingSpace : ScalingSpace[_3D] = new ScalingSpace3D
  }
   
  def apply[D <: Dim: DimOps]()(implicit ev  : Create[D]) = ev.createScalingSpace

}

<<<<<<< HEAD
class ScalingTransformation[D <: Dim: DimOps] private (s: Float) extends Transformation[D] with CanInvert[D] with CanDifferentiate[D] {
  def apply(x: Point[D]): Point[D] = (x.toVector * s).toPoint

  def takeDerivative(x: Point[D]): MatrixNxN[D] = MatrixNxN.eye[D] * s

=======
case class ScalingTransformation2D(s: Float) extends ParametricTransformation[TwoD] with CanInvert[TwoD] with CanDifferentiate[TwoD] {
  def apply(x: Point[TwoD]): Point[TwoD] = Point2D(x(0) * s, x(1) * s)
  val parameters = DenseVector(s)
  def takeDerivative(x: Point[TwoD]): MatrixNxN[TwoD] = Matrix2x2.eye * s
>>>>>>> 4e0367da

  override def inverse: ScalingTransformation[D] = {
    if (s == 0) new ScalingTransformation[D](0) else new ScalingTransformation[D](1.0f / s)

  }
}

<<<<<<< HEAD
object ScalingTransformation {
  def apply[D <: Dim: DimOps](s: Float) = new ScalingTransformation[D](s)
=======
case class ScalingSpace1D() extends TransformationSpace[OneD] with DifferentiableTransforms[OneD] {

  override type T = ScalingTransformation1D

  def parametersDimensionality: Int = 1

  override def identityTransformParameters = DenseVector(1f)

  override def transformForParameters(p: ParameterVector): ScalingTransformation1D = {
    require(p.length == 1)
    new ScalingTransformation1D(p(0))
  }

  override def takeDerivativeWRTParameters(p: ParameterVector) = {
    x: Point[OneD] => DenseMatrix((x(0)))
  }
}

case class ScalingTransformation1D(s: Float) extends ParametricTransformation[OneD] with CanInvert[OneD] with CanDifferentiate[OneD] {
  def apply(x: Point[OneD]): Point[OneD] = Point1D(x(0) * s)
  val parameters = DenseVector(s)
  def takeDerivative(x: Point[OneD]): MatrixNxN[OneD] = Matrix1x1.eye * s

  override def inverse: ScalingTransformation1D = {
    if (s == 0) new ScalingTransformation1D(0) else new ScalingTransformation1D(1.0f / s)
  }
>>>>>>> 4e0367da
}

class RigidTransformationSpace[D <: Dim: DimOps : RotationSpace.Create] private (center: Point[D])
  extends ProductTransformationSpace[D, TranslationTransform[D], RotationTransform[D]](TranslationSpace[D], RotationSpace[D](center)) {

  override def transformForParameters(p: ParameterVector): RigidTransformation[D] = {
    val (outerParams, innerParams) = splitProductParameterVector(p)
    new RigidTransformationRotThenTrans[D](TranslationSpace[D].transformForParameters(outerParams), RotationSpace[D](center).transformForParameters(innerParams))
  }
}

object RigidTransformationSpace {

  def apply[D <: Dim: DimOps : RotationSpace.Create](center: Point[D]) = new RigidTransformationSpace[D](center)
  def apply[D <: Dim: DimOps : RotationSpace.Create]() = {
    val origin = Point[D](DenseVector.zeros[Float](implicitly[DimOps[D]].toInt).data)
    new RigidTransformationSpace[D](origin)
  }
}
// there are different possibilities to define rigid transformations. Either we first do a translation and then a rotation,
// or vice versa. We support both (and the inverse is always the other case).
trait RigidTransformation[D <: Dim] extends ProductTransformation[D] with CanInvert[D]

<<<<<<< HEAD

object RigidTransformation {
  def apply[D <: Dim: DimOps](translationTransform: TranslationTransform[D], rotationTransform: RotationTransform[D]): RigidTransformation[D] = new RigidTransformationRotThenTrans(translationTransform, rotationTransform)
  def apply[D <: Dim: DimOps](rotationTransform: RotationTransform[D], translationTransform: TranslationTransform[D]): RigidTransformation[D] = new RigidTransformationTransThenRot(rotationTransform, translationTransform)

}

private class RigidTransformationRotThenTrans[D <: Dim: DimOps](translationTransform: TranslationTransform[D], rotationTransform: RotationTransform[D])
  extends ProductTransformation[D](translationTransform, rotationTransform) with RigidTransformation[D] {

  def inverse: RigidTransformation[D] = new RigidTransformationTransThenRot[D](rotationTransform.inverse, translationTransform.inverse)
}

private class RigidTransformationTransThenRot[D <: Dim: DimOps](rotationTransform: RotationTransform[D], translationTransform: TranslationTransform[D])
  extends ProductTransformation[D](rotationTransform, translationTransform) with RigidTransformation[D] {
  def inverse: RigidTransformation[D] = new RigidTransformationRotThenTrans[D](translationTransform.inverse, rotationTransform.inverse)

}

=======
object RigidTransformation3D {
  def apply(translationTransform: TranslationTransform3D, rotationTransform: RotationTransform3D): RigidTransformation3D = new RigidTransformation3DRotThenTrans(translationTransform, rotationTransform)
  def apply(rotationTransform: RotationTransform3D, translationTransform: TranslationTransform3D): RigidTransformation3D = new RigidTransformation3DTransThenRot(rotationTransform, translationTransform)
}

private case class RigidTransformation3DRotThenTrans(translationTransform: TranslationTransform3D, rotationTransform: RotationTransform3D)
  extends ProductTransformation[ThreeD](translationTransform, rotationTransform) with RigidTransformation3D {

  def inverse: RigidTransformation3DTransThenRot = new RigidTransformation3DTransThenRot(rotationTransform.inverse, translationTransform.inverse)
}

private case class RigidTransformation3DTransThenRot(rotationTransform: RotationTransform3D, translationTransform: TranslationTransform3D)
  extends ProductTransformation[ThreeD](rotationTransform, translationTransform) with RigidTransformation3D {
  def inverse: RigidTransformation3DRotThenTrans = new RigidTransformation3DRotThenTrans(translationTransform.inverse, rotationTransform.inverse)
}

object RigidTransformations2D {
  def apply(translationTransform: TranslationTransform2D, rotationTransform: RotationTransform2D): RigidTransformation2D = new RigidTransformation2DRotThenTrans(translationTransform, rotationTransform)
  def apply(rotationTransform: RotationTransform2D, translationTransform: TranslationTransform2D): RigidTransformation2D = new RigidTransformation2DTransThenRot(rotationTransform, translationTransform)
}

case class RigidTransformationSpace2D(center: Point[TwoD] = Point2D(0, 0))
  extends ProductTransformationSpace[TwoD, TranslationTransform2D, RotationTransform2D](TranslationSpace2D(), RotationSpace2D(center)) {

  override def transformForParameters(p: ParameterVector): RigidTransformation[TwoD] = {
    val (outerParams, innerParams) = splitProductParameterVector(p)
    new RigidTransformation2DRotThenTrans(TranslationSpace2D().transformForParameters(outerParams), RotationSpace2D(center).transformForParameters(innerParams))
  }
}

private case class RigidTransformation2DRotThenTrans(translationTransform: TranslationTransform2D, rotationTransform: RotationTransform2D)
  extends ProductTransformation(translationTransform, rotationTransform) with RigidTransformation2D {

  def inverse = new RigidTransformation2DTransThenRot(rotationTransform.inverse, translationTransform.inverse)
}

private case class RigidTransformation2DTransThenRot(rotationTransform: RotationTransform2D, translationTransform: TranslationTransform2D)
  extends ProductTransformation(rotationTransform, translationTransform) with RigidTransformation2D {
  def inverse = new RigidTransformation2DRotThenTrans(translationTransform.inverse, rotationTransform.inverse)
}

case class AnisotropicScalingTransformation3D(s: Vector3D) extends ParametricTransformation[ThreeD] with CanInvert[ThreeD] with CanDifferentiate[ThreeD] {
  def apply(x: Point[ThreeD]): Point[ThreeD] = Point3D(x(0) * s(0), x(1) * s(1), x(2) * s(2))

  val parameters = s.toBreezeVector
  def takeDerivative(x: Point[ThreeD]): MatrixNxN[ThreeD] = Matrix3x3(breeze.linalg.diag(s.toBreezeVector).data)

  override def inverse: AnisotropicScalingTransformation3D = {
    val sinv = s.data.map(v => if (v == 0) 0 else 1.0 / v) map (_.toFloat)
    new AnisotropicScalingTransformation3D(Vector3D(sinv(0), sinv(1), sinv(2)))
  }
}

case class AnisotropicScalingSpace3D extends TransformationSpace[ThreeD] with DifferentiableTransforms[ThreeD] {

  override type T = AnisotropicScalingTransformation3D

  def parametersDimensionality: Int = 3

  override def identityTransformParameters = DenseVector(1f, 1f, 1f)

  override def transformForParameters(p: ParameterVector): AnisotropicScalingTransformation3D = {
    require(p.length == 3)
    new AnisotropicScalingTransformation3D(Vector3D(p(0), p(1), p(2)))
  }

  override def takeDerivativeWRTParameters(p: ParameterVector) = {
    x: Point[ThreeD] => DenseMatrix((x(0)), (x(1)), (x(2)))
  }
}

case class AnisotropicSimilarityTransformationSpace3D(center: Point[ThreeD] = Point3D(0, 0, 0))
  extends ProductTransformationSpace[ThreeD, RigidTransformation3D, AnisotropicScalingTransformation3D](RigidTransformationSpace3D(center), AnisotropicScalingSpace3D()) {

  override def transformForParameters(p: ParameterVector): AnisotropicSimilarityTransformation3D = {
    val (rigidP, scalingP) = splitProductParameterVector(p)
    val rigid = RigidTransformationSpace3D(center)(rigidP).asInstanceOf[RigidTransformation3DRotThenTrans]
    new AnisotropicScalingThenRigidTransformation3D(rigid, AnisotropicScalingSpace3D()(scalingP))

  }
}

trait AnisotropicSimilarityTransformation[D <: Dim] extends ProductTransformation[D] with CanInvert[D]
trait AnisotropicSimilarityTransformation3D extends AnisotropicSimilarityTransformation[ThreeD]

private case class RigidTransformationThenAnisotropicScaling3D(anisotropicScaling: AnisotropicScalingTransformation3D, rigidTransform: RigidTransformation3DTransThenRot)
  extends ProductTransformation[ThreeD](anisotropicScaling, rigidTransform) with AnisotropicSimilarityTransformation3D {

  def inverse: AnisotropicScalingThenRigidTransformation3D = new AnisotropicScalingThenRigidTransformation3D(rigidTransform.inverse, anisotropicScaling.inverse)
}

private case class AnisotropicScalingThenRigidTransformation3D(rigidTransform: RigidTransformation3DRotThenTrans, anisotropicScaling: AnisotropicScalingTransformation3D)
  extends ProductTransformation[ThreeD](rigidTransform, anisotropicScaling) with AnisotropicSimilarityTransformation3D {

  def inverse: RigidTransformationThenAnisotropicScaling3D = new RigidTransformationThenAnisotropicScaling3D(anisotropicScaling.inverse, rigidTransform.inverse)
}

case class AnisotropicScalingTransformation2D(s: Vector2D) extends ParametricTransformation[TwoD] with CanInvert[TwoD] with CanDifferentiate[TwoD] {
  def apply(x: Point[TwoD]): Point[TwoD] = Point2D(x(0) * s(0), x(1) * s(1))
  val parameters = s.toBreezeVector
  def takeDerivative(x: Point[TwoD]): MatrixNxN[TwoD] = Matrix2x2(breeze.linalg.diag(s.toBreezeVector).data)

  override def inverse: AnisotropicScalingTransformation2D = {
    val sinv = s.data.map(v => if (v == 0) 0 else 1.0 / v) map (_.toFloat)
    new AnisotropicScalingTransformation2D(Vector2D(sinv(0), sinv(1)))
  }
}

case class AnisotropicScalingSpace2D extends TransformationSpace[TwoD] with DifferentiableTransforms[TwoD] {

  override type T = AnisotropicScalingTransformation2D

  def parametersDimensionality: Int = 2

  override def identityTransformParameters = DenseVector(1f, 1f)

  override def transformForParameters(p: ParameterVector): AnisotropicScalingTransformation2D = {
    require(p.length == 2)
    new AnisotropicScalingTransformation2D(Vector2D(p(0), p(1)))
  }

  override def takeDerivativeWRTParameters(p: ParameterVector) = {
    x: Point[TwoD] => DenseMatrix((x(0)), (x(1)))
  }
}

/** scales first then rotates **/
case class AnisotropicSimilarityTransformationSpace2D(center: Point[TwoD] = Point2D(0, 0))
  extends ProductTransformationSpace[TwoD, RigidTransformation2D, AnisotropicScalingTransformation2D](RigidTransformationSpace2D(center), AnisotropicScalingSpace2D()) {

  override def transformForParameters(p: ParameterVector): AnisotropicSimilarityTransformation2D = {
    val (rigidP, scalingP) = splitProductParameterVector(p)
    val rigid = RigidTransformationSpace2D(center)(rigidP).asInstanceOf[RigidTransformation2DRotThenTrans]

    new AnisotropicScalingThenRigidTransformation2D(rigid, AnisotropicScalingSpace2D()(scalingP))
    // new RigidTransformationThenAnisotropicScaling2D(AnisotropicScalingSpace2D()(scalingP), rigid)
  }
}
trait AnisotropicSimilarityTransformation2D extends AnisotropicSimilarityTransformation[TwoD]

private case class RigidTransformationThenAnisotropicScaling2D(anisotropicScaling: AnisotropicScalingTransformation2D, rigidTransform: RigidTransformation2DTransThenRot)
  extends ProductTransformation[TwoD](anisotropicScaling, rigidTransform) with AnisotropicSimilarityTransformation2D {

  def inverse: AnisotropicScalingThenRigidTransformation2D = new AnisotropicScalingThenRigidTransformation2D(rigidTransform.inverse, anisotropicScaling.inverse)
}

private case class AnisotropicScalingThenRigidTransformation2D(rigidTransform: RigidTransformation2DRotThenTrans, anisotropicScaling: AnisotropicScalingTransformation2D)
  extends ProductTransformation[TwoD](rigidTransform, anisotropicScaling) with AnisotropicSimilarityTransformation2D {

  def inverse: RigidTransformationThenAnisotropicScaling2D = new RigidTransformationThenAnisotropicScaling2D(anisotropicScaling.inverse, rigidTransform.inverse)
}

/** scales first then translates **/
case class SimilarityTransformationSpace1D()
  extends ProductTransformationSpace[OneD, TranslationTransform1D, ScalingTransformation1D](TranslationSpace1D(), ScalingSpace1D()) {

  override def transformForParameters(p: ParameterVector): SimilarityTransform1D = {
    val (transP, scalingP) = splitProductParameterVector(p)
    val trans = TranslationSpace1D()(transP)

    new ScalingThenTranslation1D(trans, ScalingSpace1D()(scalingP))
  }
}

trait SimilarityTransform1D extends ProductTransformation[OneD] with CanInvert[OneD]

private case class ScalingThenTranslation1D(translation: TranslationTransform1D, scaling: ScalingTransformation1D)
  extends ProductTransformation[OneD](translation, scaling) with SimilarityTransform1D {

  def inverse: TranslationThenScaling1D = new TranslationThenScaling1D(scaling.inverse, translation.inverse)
}

private case class TranslationThenScaling1D(scaling: ScalingTransformation1D, translation: TranslationTransform1D)
  extends ProductTransformation[OneD](scaling, translation) with SimilarityTransform1D {

  def inverse: ScalingThenTranslation1D = new ScalingThenTranslation1D(translation.inverse, scaling.inverse)
}
>>>>>>> 4e0367da
<|MERGE_RESOLUTION|>--- conflicted
+++ resolved
@@ -5,15 +5,7 @@
 import breeze.linalg.DenseVector
 import breeze.linalg.DenseMatrix
 import org.statismo.stk.core.geometry._
-<<<<<<< HEAD
-
-=======
-import org.statismo.stk.core.geometry.Point3D
-import org.statismo.stk.core.geometry.Vector3D
-import org.statismo.stk.core.geometry.Point2D
-import org.statismo.stk.core.geometry.Vector2D
-import org.statismo.stk.core.geometry.Vector1D
->>>>>>> 4e0367da
+import java.util.Arrays
 
 trait Transformation[D <: Dim] extends (Point[D] => Point[D]) {}
 trait ParametricTransformation[D <: Dim] extends Transformation[D] {
@@ -32,11 +24,7 @@
 
 trait TransformationSpace[D <: Dim] {
 
-<<<<<<< HEAD
-  type T <: Transformation[D]
-=======
   type T <: ParametricTransformation[D]
->>>>>>> 4e0367da
 
   type JacobianImage = Point[D] => DenseMatrix[Float]
 
@@ -53,26 +41,15 @@
   type ParameterVector = DenseVector[Float]
 }
 
-<<<<<<< HEAD
-
-trait DifferentiableTransforms[D <: Dim] { self: TransformationSpace[D] =>
-
-  override type T <: Transformation[D] with CanDifferentiate[D]
-=======
 trait DifferentiableTransforms[D <: Dim] { self: TransformationSpace[D] =>
   override type T <: ParametricTransformation[D] with CanDifferentiate[D]
->>>>>>> 4e0367da
 
   def product(that: TransformationSpace[D] with DifferentiableTransforms[D]) = {
     new ProductTransformationSpace(this, that)
   }
 }
 
-<<<<<<< HEAD
-class ProductTransformationSpace[D <: Dim, OT <: Transformation[D] with CanDifferentiate[D], IT <: Transformation[D] with CanDifferentiate[D]](outer: TransformationSpace[D] with DifferentiableTransforms[D], inner: TransformationSpace[D] with DifferentiableTransforms[D]) extends TransformationSpace[D] with DifferentiableTransforms[D] {
-=======
 class ProductTransformationSpace[D <: Dim, OT <: ParametricTransformation[D] with CanDifferentiate[D], IT <: ParametricTransformation[D] with CanDifferentiate[D]](outer: TransformationSpace[D] with DifferentiableTransforms[D], inner: TransformationSpace[D] with DifferentiableTransforms[D]) extends TransformationSpace[D] with DifferentiableTransforms[D] {
->>>>>>> 4e0367da
 
   override type T = ProductTransformation[D]
 
@@ -83,7 +60,7 @@
   override def transformForParameters(p: ParameterVector) = {
     val (outerParams, innerParams) = splitProductParameterVector(p)
     val v = outer.transformForParameters(outerParams)
-   
+
     new ProductTransformation(outer.transformForParameters(outerParams), inner.transformForParameters(innerParams))
   }
 
@@ -99,17 +76,16 @@
   }
 
   protected def splitProductParameterVector(p: ParameterVector): (ParameterVector, ParameterVector) = {
-    val pThis = p.slice(0, outer.parametersDimensionality, 1)
-    val pThat = p.slice(outer.parametersDimensionality, p.length, 1)
-    (pThis, pThat)
-  }
-}
-
-<<<<<<< HEAD
-class ProductTransformation[D <: Dim](outerTransform: Transformation[D] with CanDifferentiate[D], innerTransform: Transformation[D] with CanDifferentiate[D]) extends Transformation[D] with CanDifferentiate[D] {
-=======
-class ProductTransformation[D <: Dim](outerTransform: ParametricTransformation[D] with CanDifferentiate[D], innerTransform: ParametricTransformation[D] with CanDifferentiate[D]) extends ParametricTransformation[D] with CanDifferentiate[D] {
->>>>>>> 4e0367da
+   
+    val pthisD = DenseVector(p.data.take(outer.parametersDimensionality)) 
+    val pthatD = DenseVector(p.data.drop(outer.parametersDimensionality))
+   
+    (pthisD, pthatD)
+  }
+}
+
+case class ProductTransformation[D <: Dim](outerTransform: ParametricTransformation[D] with CanDifferentiate[D], innerTransform: ParametricTransformation[D] with CanDifferentiate[D]) extends ParametricTransformation[D] with CanDifferentiate[D] {
+
   override def apply(x: Point[D]) = {
     (outerTransform compose innerTransform)(x)
   }
@@ -117,21 +93,19 @@
   override def takeDerivative(x: Point[D]) = {
     outerTransform.takeDerivative(innerTransform(x)) * innerTransform.takeDerivative(x)
   }
-  
+
   override val parameters = DenseVector(outerTransform.parameters.data ++ innerTransform.parameters.data)
 
 }
 
 class TranslationSpace[D <: Dim: DimOps] extends TransformationSpace[D] with DifferentiableTransforms[D] {
 
-
   override type T = TranslationTransform[D]
 
-<<<<<<< HEAD
   def parametersDimensionality: Int = implicitly[DimOps[D]].toInt
   override def identityTransformParameters = DenseVector.zeros(parametersDimensionality)
 
-  override def transformForParameters(p: ParameterVector): TranslationTransform[D] = TranslationTransform(Vector[D](p.data))
+  override def transformForParameters(p: ParameterVector): TranslationTransform[D] = TranslationTransform[D](Vector[D](p.data))
 
   override def takeDerivativeWRTParameters(p: ParameterVector) = { x: Point[D] => DenseMatrix.eye[Float](parametersDimensionality) }
 }
@@ -140,50 +114,17 @@
   def apply[D <: Dim: DimOps] = new TranslationSpace[D]
 
 }
-=======
-  override def takeDerivativeWRTParameters(p: ParameterVector) = { x: Point[OneD] => DenseMatrix.eye[Float](1) }
-}
-
-case class TranslationTransform1D(t: Vector[OneD]) extends ParametricTransformation[OneD] with CanInvert[OneD] with CanDifferentiate[OneD] {
-  val parameters = t.toBreezeVector
-  def apply(pt: Point[OneD]): Point[OneD] = pt + t
-
-  override def takeDerivative(x: Point[OneD]): Matrix1x1 = Matrix1x1.eye
-  override def inverse: TranslationTransform1D = TranslationTransform1D(t * (-1f))
-}
-
-case class TranslationSpace2D() extends TransformationSpace[TwoD] with DifferentiableTransforms[TwoD] {
->>>>>>> 4e0367da
-
-class TranslationTransform[D <: Dim: DimOps] private (t: Vector[D]) extends Transformation[D] with CanInvert[D] with CanDifferentiate[D] {
+
+case class TranslationTransform[D <: Dim: DimOps](t: Vector[D]) extends ParametricTransformation[D] with CanInvert[D] with CanDifferentiate[D] {
   def apply(pt: Point[D]): Point[D] = pt + t
   override def takeDerivative(x: Point[D]): MatrixNxN[D] = MatrixNxN.eye[D]
   override def inverse: TranslationTransform[D] = new TranslationTransform(t * (-1f))
-
-<<<<<<< HEAD
-}
-
-object TranslationTransform { def apply[D <: Dim: DimOps](t: Vector[D]) = new TranslationTransform[D](t) }
-=======
-  def parametersDimensionality: Int = 2
-  override def identityTransformParameters = DenseVector(0.0f, 0.0f)
-  override def transformForParameters(p: ParameterVector): TranslationTransform2D = new TranslationTransform2D(Vector2D(p(0), p(1)))
-  override def takeDerivativeWRTParameters(p: ParameterVector) = { x: Point[TwoD] => DenseMatrix.eye[Float](2) }
-}
-
-case class TranslationTransform2D(t: Vector[TwoD]) extends ParametricTransformation[TwoD] with CanInvert[TwoD] with CanDifferentiate[TwoD] {
-  def apply(pt: Point[TwoD]) = pt + t
   val parameters = t.toBreezeVector
-  override def takeDerivative(x: Point[TwoD]): Matrix2x2 = Matrix2x2.eye
-  override def inverse = TranslationTransform2D(t * (-1f))
-}
->>>>>>> 4e0367da
-
+}
 
 abstract class RotationSpace[D <: Dim: DimOps] extends TransformationSpace[D] with DifferentiableTransforms[D] {
 
-<<<<<<< HEAD
-  def centre : Point[D]
+  def centre: Point[D]
 
   override type T = RotationTransform[D]
 
@@ -191,34 +132,16 @@
   override def identityTransformParameters = DenseVector.zeros[Float](parametersDimensionality)
 }
 
-
 private class RotationSpace2D(val centre: Point[_2D]) extends RotationSpace[_2D] {
-=======
-  def parametersDimensionality: Int = 3
-  override def identityTransformParameters = DenseVector(0.0f, 0.0f, 0.0f)
-  override def transformForParameters(p: ParameterVector) = new TranslationTransform3D(Vector3D(p(0), p(1), p(2)))
-  override def takeDerivativeWRTParameters(p: ParameterVector) = { x: Point[ThreeD] => DenseMatrix.eye[Float](3) }
-}
-
-case class TranslationTransform3D(t: Vector[ThreeD]) extends ParametricTransformation[ThreeD] with CanInvert[ThreeD] with CanDifferentiate[ThreeD] {
-  def apply(pt: Point[ThreeD]) = pt + t
-  val parameters = t.toBreezeVector
-  override def takeDerivative(x: Point[ThreeD]) = Matrix3x3.eye
-  override def inverse = TranslationTransform3D(t * (-1f))
-}
-
-case class RotationSpace3D(val centre: Point[ThreeD]) extends TransformationSpace[ThreeD] with DifferentiableTransforms[ThreeD] {
->>>>>>> 4e0367da
 
   override def parametersDimensionality: Int = 1
 
   override def transformForParameters(p: ParameterVector): RotationTransform[_2D] = {
     require(p.length == parametersDimensionality)
 
-    val rotMatrix =  MatrixNxN(
-          (math.cos(p(0)).toFloat, -math.sin(p(0)).toFloat),
-          (math.sin(p(0)).toFloat, math.cos(p(0)).toFloat)
-    )
+    val rotMatrix = MatrixNxN(
+      (math.cos(p(0)).toFloat, -math.sin(p(0)).toFloat),
+      (math.sin(p(0)).toFloat, math.cos(p(0)).toFloat))
 
     RotationTransform[_2D](rotMatrix, centre)
   }
@@ -226,59 +149,48 @@
   override def takeDerivativeWRTParameters(p: ParameterVector) = {
 
     val df = (x: Point[_2D]) => {
-        val sa = math.sin(p(0))
-        val ca = math.cos(p(0))
-        val cx = centre(0)
-        val cy = centre(1)
-
-        DenseMatrix(
-          -sa * (x(0) - cx) - ca * (x(1) - cy),
-          ca * (x(0) - cx) - sa * (x(1) - cy)).map(_.toFloat)
-      }
+      val sa = math.sin(p(0))
+      val ca = math.cos(p(0))
+      val cx = centre(0)
+      val cy = centre(1)
+
+      DenseMatrix(
+        -sa * (x(0) - cx) - ca * (x(1) - cy),
+        ca * (x(0) - cx) - sa * (x(1) - cy)).map(_.toFloat)
+    }
     df
   }
 }
 
-
-private class RotationSpace3D (val centre: Point[_3D]) extends RotationSpace[_3D] {
+private class RotationSpace3D(val centre: Point[_3D]) extends RotationSpace[_3D] {
   override def parametersDimensionality: Int = 3
 
-<<<<<<< HEAD
   override def transformForParameters(p: ParameterVector): RotationTransform[_3D] = {
     require(p.length == parametersDimensionality)
-=======
-    val rotMatrix = Matrix3x3(
-      (costh * cosphi, sinpsi * sinth * cosphi - cospsi * sinphi, sinpsi * sinphi + cospsi * sinth * cosphi),
-      (costh * sinphi, cospsi * cosphi + sinpsi * sinth * sinphi, cospsi * sinth * sinphi - sinpsi * cosphi),
-      (-sinth, sinpsi * costh, cospsi * costh))
->>>>>>> 4e0367da
 
     val rotMatrix = {
-        // rotation matrix according to the "x-convention" where Phi is rotation over x-axis, theta over y, and psi over z
-        val cospsi = Math.cos(p(2)).toFloat
-        val sinpsi = Math.sin(p(2)).toFloat
-
-<<<<<<< HEAD
-        val costh = Math.cos(p(1)).toFloat
-        val sinth = Math.sin(p(1)).toFloat
-
-        val cosphi = Math.cos(p(0)).toFloat
-        val sinphi = Math.sin(p(0)).toFloat
-
-        MatrixNxN(
-          (costh * cosphi, sinpsi * sinth * cosphi - cospsi * sinphi, sinpsi * sinphi + cospsi * sinth * cosphi),
-          (costh * sinphi, cospsi * cosphi + sinpsi * sinth * sinphi, cospsi * sinth * sinphi - sinpsi * cosphi),
-          (-sinth, sinpsi * costh, cospsi * costh))
+      // rotation matrix according to the "x-convention" where Phi is rotation over x-axis, theta over y, and psi over z
+      val cospsi = Math.cos(p(2)).toFloat
+      val sinpsi = Math.sin(p(2)).toFloat
+
+      val costh = Math.cos(p(1)).toFloat
+      val sinth = Math.sin(p(1)).toFloat
+
+      val cosphi = Math.cos(p(0)).toFloat
+      val sinphi = Math.sin(p(0)).toFloat
+
+      MatrixNxN(
+        (costh * cosphi, sinpsi * sinth * cosphi - cospsi * sinphi, sinpsi * sinphi + cospsi * sinth * cosphi),
+        (costh * sinphi, cospsi * cosphi + sinpsi * sinth * sinphi, cospsi * sinth * sinphi - sinpsi * cosphi),
+        (-sinth, sinpsi * costh, cospsi * costh))
     }
 
     RotationTransform[_3D](rotMatrix, centre)
   }
 
   override def takeDerivativeWRTParameters(p: ParameterVector) = {
-=======
-  override def takeDerivativeWRTParameters(p: ParameterVector) = {
-    x: Point[ThreeD] =>
-
+
+    val df = (x: Point[_3D]) => {
       val cospsi = Math.cos(p(2))
       val sinpsi = Math.sin(p(2))
       val costh = Math.cos(p(1))
@@ -303,192 +215,104 @@
       val dr21 = -costh * x0minc0 - sinpsi * sinth * x1minc1 - cospsi * sinth * x2minc2
       val dr22 = cospsi * costh * x1minc1 - sinpsi * costh * x2minc2
 
-      //    val dr00 = (cospsi*sinth*cosphi+sinpsi*sinphi)*x1minc1+(cospsi*sinphi-sinpsi*sinth*cosphi)*x2minc2
-      //    val dr01 = (-sinth*cosphi*x0minc0 + costh*cosphi*sinpsi*x1minc1 + cospsi*costh*cosphi* x2minc2)
-      //    val dr02 = (-sinphi*costh*x0minc0)+ (-sinphi*sinth*sinpsi - cospsi*cosphi) * x1minc1 + (cosphi*sinpsi-sinphi*sinth*cospsi)* x2minc2
-      //    val dr10 = (-sinpsi*cosphi+cospsi*sinth*sinphi)*x1minc1+ (-sinpsi*sinth*sinphi-cospsi*cosphi)*x2minc2
-      //    val dr11 = (-sinth*sinphi*x0minc0 + costh*sinpsi*sinphi*x1minc1+cospsi*costh*sinphi*x2minc2)
-      //    val dr12 = costh*cosphi*x0minc0+(-sinphi*cospsi+cosphi*sinpsi*sinth)*x1minc1+(cosphi*sinth*cospsi+sinpsi*sinphi)*x2minc2
-      //    val dr20 = cospsi*costh*x1minc1
-      //    val dr21 = -costh*x0minc0 + -sinth*sinpsi*x1minc1 + (-sinth*cospsi)*x2minc2
-      //    val dr22 = 0.
-
       DenseMatrix(
         (dr00, dr01, dr02),
         (dr10, dr11, dr12),
         (dr20, dr21, dr22)).map(_.toFloat)
-  }
-}
-
-case class RotationTransform3D(rotMatrix: MatrixNxN[ThreeD], centre: Point[ThreeD] = Point3D(0, 0, 0)) extends ParametricTransformation[ThreeD] with CanInvert[ThreeD] with CanDifferentiate[ThreeD] {
-  def apply(pt: Point[ThreeD]): Point[ThreeD] = {
+    }
+    df
+  }
+}
+
+object RotationSpace {
+
+  trait Create[D <: Dim] {
+    def createRotationSpace(centre: Point[D]): RotationSpace[D]
+  }
+
+  implicit object createRotationSpace2D extends Create[_2D] {
+    override def createRotationSpace(centre: Point[_2D]): RotationSpace[_2D] = new RotationSpace2D(centre)
+  }
+
+  implicit object createRotationSpace3D extends Create[_3D] {
+    override def createRotationSpace(centre: Point[_3D]): RotationSpace[_3D] = new RotationSpace3D(centre)
+  }
+
+  def apply[D <: Dim](centre: Point[D])(implicit evDim: DimOps[D], evCreateRot: Create[D]) = {
+    evCreateRot.createRotationSpace(centre)
+  }
+
+  // with origin as default centre
+  def apply[D <: Dim]()(implicit evDim: DimOps[D], evCreateRot: Create[D]) = {
+    val origin = Point[D](DenseVector.zeros[Float](implicitly[DimOps[D]].toInt).data)
+    evCreateRot.createRotationSpace(origin)
+
+  }
+}
+
+abstract class RotationTransform[D <: Dim: DimOps] extends ParametricTransformation[D] with CanInvert[D] with CanDifferentiate[D] {
+  override def inverse: RotationTransform[D]
+}
+
+private case class RotationTransform3D(rotMatrix: MatrixNxN[_3D], centre: Point[_3D] = Point(0, 0, 0)) extends RotationTransform[_3D] {
+  def apply(pt: Point[_3D]): Point[_3D] = {
     val ptCentered = pt - centre
     val rotCentered = rotMatrix * ptCentered
-    centre + Vector3D(rotCentered(0).toFloat, rotCentered(1).toFloat, rotCentered(2).toFloat)
+    centre + Vector(rotCentered(0).toFloat, rotCentered(1).toFloat, rotCentered(2).toFloat)
   }
 
   val parameters = LandmarkRegistration.rotMatrixToEulerAngles(rotMatrix.toBreezeMatrix.map(_.toDouble)).map(_.toFloat)
 
-  def takeDerivative(x: Point[ThreeD]): MatrixNxN[ThreeD] = {
+  def takeDerivative(x: Point[_3D]): MatrixNxN[_3D] = {
     rotMatrix
   }
->>>>>>> 4e0367da
-
-    val df = (x: Point[_3D]) => {
-        val cospsi = Math.cos(p(2))
-        val sinpsi = Math.sin(p(2))
-        val costh = Math.cos(p(1))
-        val sinth = Math.sin(p(1))
-        val cosphi = Math.cos(p(0))
-        val sinphi = Math.sin(p(0))
-
-<<<<<<< HEAD
-        val x0minc0 = x(0) - centre(0)
-        val x1minc1 = x(1) - centre(1)
-        val x2minc2 = x(2) - centre(2)
-
-        // 3 by 3 matrix (nbrows=point dim, nb cols = param dim )
-        val dr00 = (-sinphi * costh * x0minc0) + (-sinphi * sinpsi * sinth - cospsi * cosphi) * x1minc1 + (sinpsi * cosphi - cospsi * sinth * sinphi) * x2minc2
-        val dr01 = -sinth * cosphi * x0minc0 + costh * sinpsi * cosphi * x1minc1 + cospsi * costh * cosphi * x2minc2
-        val dr02 = (cospsi * sinth * cosphi + sinpsi * sinphi) * x1minc1 + (cospsi * sinphi - sinpsi * sinth * cosphi) * x2minc2
-=======
-case class RotationSpace2D(val centre: Point[TwoD]) extends TransformationSpace[TwoD] with DifferentiableTransforms[TwoD] {
->>>>>>> 4e0367da
-
-        val dr10 = costh * cosphi * x0minc0 + (-sinphi * cospsi + sinpsi * sinth * cosphi) * x1minc1 + (cospsi * sinth * cosphi + sinpsi * sinphi) * x2minc2
-        val dr11 = -sinth * sinphi * x0minc0 + sinpsi * costh * sinphi * x1minc1 + cospsi * costh * sinphi * x2minc2
-        val dr12 = (-sinpsi * cosphi + cospsi * sinth * sinphi) * x1minc1 + (-sinpsi * sinth * sinphi - cospsi * cosphi) * x2minc2
-
-        val dr20 = 0.0
-        val dr21 = -costh * x0minc0 - sinpsi * sinth * x1minc1 - cospsi * sinth * x2minc2
-        val dr22 = cospsi * costh * x1minc1 - sinpsi * costh * x2minc2
-
-        DenseMatrix(
-          (dr00, dr01, dr02),
-          (dr10, dr11, dr12),
-          (dr20, dr21, dr22)).map(_.toFloat)
-
-<<<<<<< HEAD
-      }
-
-    df
-=======
-  def rotationParametersToParameterVector(phi: Double): ParameterVector = {
-    DenseVector(phi.toFloat)
->>>>>>> 4e0367da
-  }
-}
-
-
-<<<<<<< HEAD
-object RotationSpace {
-
-  trait Create[D <: Dim] {
-    def createRotationSpace(centre : Point[D]) : RotationSpace[D]
-  }
-
-  implicit object createRotationSpace2D extends Create[_2D] {
-    override def createRotationSpace(centre : Point[_2D]) : RotationSpace[_2D] = new RotationSpace2D(centre)
-=======
-    val rotMatrix = Matrix2x2(
-      (math.cos(p(0)).toFloat, -math.sin(p(0)).toFloat),
-      (math.sin(p(0)).toFloat, math.cos(p(0)).toFloat))
-    new RotationTransform2D(rotMatrix, centre)
-  }
-
-  override def takeDerivativeWRTParameters(p: ParameterVector) = {
-    x: Point[TwoD] =>
-      val sa = math.sin(p(0))
-      val ca = math.cos(p(0))
-      val cx = centre(0)
-      val cy = centre(1)
-
-      DenseMatrix(
-        (-sa * (x(0) - cx) - ca * (x(1) - cy)),
-        (ca * (x(0) - cx) - sa * (x(1) - cy))).map(_.toFloat)
->>>>>>> 4e0367da
-  }
-
-<<<<<<< HEAD
-  implicit object createRotationSpace3D extends Create[_3D] {
-    override def createRotationSpace(centre : Point[_3D]) : RotationSpace[_3D] = new RotationSpace3D(centre)
-  }
-
-=======
-case class RotationTransform2D(rotMatrix: MatrixNxN[TwoD], centre: Point[TwoD] = Point2D(0, 0)) extends ParametricTransformation[TwoD] with CanInvert[TwoD] with CanDifferentiate[TwoD] {
-  def apply(pt: Point[TwoD]): Point[TwoD] = {
+
+  override def inverse: RotationTransform3D = {
+    new RotationTransform3D(MatrixNxN.inv(rotMatrix), centre)
+  }
+}
+
+private case class RotationTransform2D(rotMatrix: MatrixNxN[_2D], centre: Point[_2D] = Point(0, 0)) extends RotationTransform[_2D] {
+  def apply(pt: Point[_2D]): Point[_2D] = {
     val ptCentered = pt - centre
     val rotCentered = rotMatrix * ptCentered
-    centre + Vector2D(rotCentered(0).toFloat, rotCentered(1).toFloat)
->>>>>>> 4e0367da
-
-  def apply[D <: Dim](centre: Point[D])(implicit evDim : DimOps[D], evCreateRot : Create[D]) = {
-    evCreateRot.createRotationSpace(centre)
-  }
-<<<<<<< HEAD
-
-  // with origin as default centre
-  def apply[D <: Dim]()(implicit evDim : DimOps[D], evCreateRot : Create[D]) = {
-    val origin = Point[D](DenseVector.zeros[Float](implicitly[DimOps[D]].toInt).data)
-    evCreateRot.createRotationSpace(origin)
-=======
+    centre + Vector(rotCentered(0).toFloat, rotCentered(1).toFloat)
+
+  }
   val parameters = DenseVector(LandmarkRegistration.rotationMatrixToAngle2D(rotMatrix.toBreezeMatrix.map(_.toDouble)).toFloat)
-  def takeDerivative(x: Point[TwoD]): MatrixNxN[TwoD] = {
+  def takeDerivative(x: Point[_2D]): MatrixNxN[_2D] = {
     rotMatrix
->>>>>>> 4e0367da
-  }
-
-}
-
-<<<<<<< HEAD
-class RotationTransform[D <: Dim: DimOps] private (rotMatrix: MatrixNxN[D], centre: Point[D]) extends Transformation[D] with CanInvert[D] with CanDifferentiate[D] {
-  def apply(pt: Point[D]): Point[D] = {
-    val ptCentered = pt - centre
-
-=======
-case class ScalingSpace3D() extends TransformationSpace[ThreeD] with DifferentiableTransforms[ThreeD] {
-
-  override type T = ScalingTransformation3D
->>>>>>> 4e0367da
-
-    val rotCentered = rotMatrix * ptCentered
-    centre + rotCentered
-
-  }
-
-  def takeDerivative(x: Point[D]): MatrixNxN[D] = {
-    rotMatrix
-  }
-
-  override def inverse: RotationTransform[D] = {
-    new RotationTransform[D](MatrixNxN.inv(rotMatrix), centre)
-  }
-}
-
-<<<<<<< HEAD
+  }
+
+  override def inverse: RotationTransform2D = {
+    new RotationTransform2D(MatrixNxN.inv(rotMatrix), centre)
+  }
+}
+
 object RotationTransform {
 
-  def apply[D <: Dim: DimOps](rotMatrix: MatrixNxN[D], centre: Point[D]) : RotationTransform[D] = new RotationTransform[D](rotMatrix, centre)
-=======
-case class ScalingTransformation3D(s: Float) extends ParametricTransformation[ThreeD] with CanInvert[ThreeD] with CanDifferentiate[ThreeD] {
-  def apply(x: Point[ThreeD]): Point[ThreeD] = Point3D(x(0) * s, x(1) * s, x(2) * s)
-
-  val parameters = DenseVector(s)
-  def takeDerivative(x: Point[ThreeD]): MatrixNxN[ThreeD] = Matrix3x3.eye * s
->>>>>>> 4e0367da
-
-  def apply[D <: Dim: DimOps](rotMatrix: MatrixNxN[D]) : RotationTransform[D] = {
+  trait Create[D <: Dim] {
+    def createRotationTransform(rotMatrix: MatrixNxN[D], centre: Point[D]): RotationTransform[D]
+  }
+
+  implicit object createRotationTransform2D extends Create[_2D] {
+    override def createRotationTransform(rotMatrix: MatrixNxN[_2D], centre: Point[_2D]): RotationTransform[_2D] = new RotationTransform2D(rotMatrix, centre)
+  }
+
+  implicit object createRotationTransform3D extends Create[_3D] {
+    override def createRotationTransform(rotMatrix: MatrixNxN[_3D], centre: Point[_3D]): RotationTransform[_3D] = new RotationTransform3D(rotMatrix, centre)
+  }
+
+  def apply[D <: Dim](rotMatrix: MatrixNxN[D], centre: Point[D])(implicit evDim: DimOps[D], evCreateRot: Create[D]) = {
+    evCreateRot.createRotationTransform(rotMatrix, centre)
+  }
+
+  def apply[D <: Dim](rotMatrix: MatrixNxN[D])(implicit evDim: DimOps[D], evCreateRot: Create[D]) = {
     val centre = Point[D](DenseVector.zeros[Float](implicitly[DimOps[D]].toInt).data)
-    RotationTransform[D](rotMatrix, centre)
-  }
-}
-
-<<<<<<< HEAD
-
-=======
-case class ScalingSpace2D() extends TransformationSpace[TwoD] with DifferentiableTransforms[TwoD] {
->>>>>>> 4e0367da
-
+    evCreateRot.createRotationTransform(rotMatrix, centre)
+  }
+
+}
 
 abstract class ScalingSpace[D <: Dim: DimOps] extends TransformationSpace[D] with DifferentiableTransforms[D] {
 
@@ -505,91 +329,53 @@
 }
 
 private class ScalingSpace3D extends ScalingSpace[_3D] {
-  override def takeDerivativeWRTParameters(p: ParameterVector) = { x: Point[_3D] => DenseMatrix(x(0), x(1), x(2))}
+  override def takeDerivativeWRTParameters(p: ParameterVector) = { x: Point[_3D] => DenseMatrix(x(0), x(1), x(2)) }
 }
 
 private class ScalingSpace2D extends ScalingSpace[_2D] {
-  override def takeDerivativeWRTParameters(p: ParameterVector) = { x: Point[_2D] => DenseMatrix(x(0), x(1))}
+  override def takeDerivativeWRTParameters(p: ParameterVector) = { x: Point[_2D] => DenseMatrix(x(0), x(1)) }
 }
 
 private class ScalingSpace1D extends ScalingSpace[_1D] {
-  override def takeDerivativeWRTParameters(p: ParameterVector) = { x: Point[_1D] => DenseMatrix(x(0))}
+  override def takeDerivativeWRTParameters(p: ParameterVector) = { x: Point[_1D] => DenseMatrix(x(0)) }
 }
 
 object ScalingSpace {
-  
+
   trait Create[D <: Dim] {
-    def createScalingSpace : ScalingSpace[D]
+    def createScalingSpace: ScalingSpace[D]
   }
   implicit object createScalingSpace1D extends Create[_1D] {
-    override def createScalingSpace : ScalingSpace[_1D] = new ScalingSpace1D
-  }
- 
+    override def createScalingSpace: ScalingSpace[_1D] = new ScalingSpace1D
+  }
+
   implicit object createScalingSpace2D extends Create[_2D] {
-    override def createScalingSpace : ScalingSpace[_2D] = new ScalingSpace2D
-  }
-  
-   implicit object createScalingSpace3D extends Create[_3D] {
-    override def createScalingSpace : ScalingSpace[_3D] = new ScalingSpace3D
-  }
-   
-  def apply[D <: Dim: DimOps]()(implicit ev  : Create[D]) = ev.createScalingSpace
-
-}
-
-<<<<<<< HEAD
-class ScalingTransformation[D <: Dim: DimOps] private (s: Float) extends Transformation[D] with CanInvert[D] with CanDifferentiate[D] {
+    override def createScalingSpace: ScalingSpace[_2D] = new ScalingSpace2D
+  }
+
+  implicit object createScalingSpace3D extends Create[_3D] {
+    override def createScalingSpace: ScalingSpace[_3D] = new ScalingSpace3D
+  }
+
+  def apply[D <: Dim: DimOps]()(implicit ev: Create[D]) = ev.createScalingSpace
+
+}
+
+class ScalingTransformation[D <: Dim: DimOps] private (s: Float) extends ParametricTransformation[D] with CanInvert[D] with CanDifferentiate[D] {
   def apply(x: Point[D]): Point[D] = (x.toVector * s).toPoint
-
+  val parameters = DenseVector(s)
   def takeDerivative(x: Point[D]): MatrixNxN[D] = MatrixNxN.eye[D] * s
-
-=======
-case class ScalingTransformation2D(s: Float) extends ParametricTransformation[TwoD] with CanInvert[TwoD] with CanDifferentiate[TwoD] {
-  def apply(x: Point[TwoD]): Point[TwoD] = Point2D(x(0) * s, x(1) * s)
-  val parameters = DenseVector(s)
-  def takeDerivative(x: Point[TwoD]): MatrixNxN[TwoD] = Matrix2x2.eye * s
->>>>>>> 4e0367da
 
   override def inverse: ScalingTransformation[D] = {
     if (s == 0) new ScalingTransformation[D](0) else new ScalingTransformation[D](1.0f / s)
-
-  }
-}
-
-<<<<<<< HEAD
+  }
+}
+
 object ScalingTransformation {
   def apply[D <: Dim: DimOps](s: Float) = new ScalingTransformation[D](s)
-=======
-case class ScalingSpace1D() extends TransformationSpace[OneD] with DifferentiableTransforms[OneD] {
-
-  override type T = ScalingTransformation1D
-
-  def parametersDimensionality: Int = 1
-
-  override def identityTransformParameters = DenseVector(1f)
-
-  override def transformForParameters(p: ParameterVector): ScalingTransformation1D = {
-    require(p.length == 1)
-    new ScalingTransformation1D(p(0))
-  }
-
-  override def takeDerivativeWRTParameters(p: ParameterVector) = {
-    x: Point[OneD] => DenseMatrix((x(0)))
-  }
-}
-
-case class ScalingTransformation1D(s: Float) extends ParametricTransformation[OneD] with CanInvert[OneD] with CanDifferentiate[OneD] {
-  def apply(x: Point[OneD]): Point[OneD] = Point1D(x(0) * s)
-  val parameters = DenseVector(s)
-  def takeDerivative(x: Point[OneD]): MatrixNxN[OneD] = Matrix1x1.eye * s
-
-  override def inverse: ScalingTransformation1D = {
-    if (s == 0) new ScalingTransformation1D(0) else new ScalingTransformation1D(1.0f / s)
-  }
->>>>>>> 4e0367da
-}
-
-class RigidTransformationSpace[D <: Dim: DimOps : RotationSpace.Create] private (center: Point[D])
+}
+
+class RigidTransformationSpace[D <: Dim: DimOps: RotationSpace.Create] private (center: Point[D])
   extends ProductTransformationSpace[D, TranslationTransform[D], RotationTransform[D]](TranslationSpace[D], RotationSpace[D](center)) {
 
   override def transformForParameters(p: ParameterVector): RigidTransformation[D] = {
@@ -600,8 +386,8 @@
 
 object RigidTransformationSpace {
 
-  def apply[D <: Dim: DimOps : RotationSpace.Create](center: Point[D]) = new RigidTransformationSpace[D](center)
-  def apply[D <: Dim: DimOps : RotationSpace.Create]() = {
+  def apply[D <: Dim: DimOps: RotationSpace.Create](center: Point[D]) = new RigidTransformationSpace[D](center)
+  def apply[D <: Dim: DimOps: RotationSpace.Create]() = {
     val origin = Point[D](DenseVector.zeros[Float](implicitly[DimOps[D]].toInt).data)
     new RigidTransformationSpace[D](origin)
   }
@@ -610,8 +396,6 @@
 // or vice versa. We support both (and the inverse is always the other case).
 trait RigidTransformation[D <: Dim] extends ProductTransformation[D] with CanInvert[D]
 
-<<<<<<< HEAD
-
 object RigidTransformation {
   def apply[D <: Dim: DimOps](translationTransform: TranslationTransform[D], rotationTransform: RotationTransform[D]): RigidTransformation[D] = new RigidTransformationRotThenTrans(translationTransform, rotationTransform)
   def apply[D <: Dim: DimOps](rotationTransform: RotationTransform[D], translationTransform: TranslationTransform[D]): RigidTransformation[D] = new RigidTransformationTransThenRot(rotationTransform, translationTransform)
@@ -621,191 +405,92 @@
 private class RigidTransformationRotThenTrans[D <: Dim: DimOps](translationTransform: TranslationTransform[D], rotationTransform: RotationTransform[D])
   extends ProductTransformation[D](translationTransform, rotationTransform) with RigidTransformation[D] {
 
-  def inverse: RigidTransformation[D] = new RigidTransformationTransThenRot[D](rotationTransform.inverse, translationTransform.inverse)
+  def inverse = new RigidTransformationTransThenRot[D](rotationTransform.inverse, translationTransform.inverse)
 }
 
 private class RigidTransformationTransThenRot[D <: Dim: DimOps](rotationTransform: RotationTransform[D], translationTransform: TranslationTransform[D])
   extends ProductTransformation[D](rotationTransform, translationTransform) with RigidTransformation[D] {
-  def inverse: RigidTransformation[D] = new RigidTransformationRotThenTrans[D](translationTransform.inverse, rotationTransform.inverse)
-
-}
-
-=======
-object RigidTransformation3D {
-  def apply(translationTransform: TranslationTransform3D, rotationTransform: RotationTransform3D): RigidTransformation3D = new RigidTransformation3DRotThenTrans(translationTransform, rotationTransform)
-  def apply(rotationTransform: RotationTransform3D, translationTransform: TranslationTransform3D): RigidTransformation3D = new RigidTransformation3DTransThenRot(rotationTransform, translationTransform)
-}
-
-private case class RigidTransformation3DRotThenTrans(translationTransform: TranslationTransform3D, rotationTransform: RotationTransform3D)
-  extends ProductTransformation[ThreeD](translationTransform, rotationTransform) with RigidTransformation3D {
-
-  def inverse: RigidTransformation3DTransThenRot = new RigidTransformation3DTransThenRot(rotationTransform.inverse, translationTransform.inverse)
-}
-
-private case class RigidTransformation3DTransThenRot(rotationTransform: RotationTransform3D, translationTransform: TranslationTransform3D)
-  extends ProductTransformation[ThreeD](rotationTransform, translationTransform) with RigidTransformation3D {
-  def inverse: RigidTransformation3DRotThenTrans = new RigidTransformation3DRotThenTrans(translationTransform.inverse, rotationTransform.inverse)
-}
-
-object RigidTransformations2D {
-  def apply(translationTransform: TranslationTransform2D, rotationTransform: RotationTransform2D): RigidTransformation2D = new RigidTransformation2DRotThenTrans(translationTransform, rotationTransform)
-  def apply(rotationTransform: RotationTransform2D, translationTransform: TranslationTransform2D): RigidTransformation2D = new RigidTransformation2DTransThenRot(rotationTransform, translationTransform)
-}
-
-case class RigidTransformationSpace2D(center: Point[TwoD] = Point2D(0, 0))
-  extends ProductTransformationSpace[TwoD, TranslationTransform2D, RotationTransform2D](TranslationSpace2D(), RotationSpace2D(center)) {
-
-  override def transformForParameters(p: ParameterVector): RigidTransformation[TwoD] = {
-    val (outerParams, innerParams) = splitProductParameterVector(p)
-    new RigidTransformation2DRotThenTrans(TranslationSpace2D().transformForParameters(outerParams), RotationSpace2D(center).transformForParameters(innerParams))
-  }
-}
-
-private case class RigidTransformation2DRotThenTrans(translationTransform: TranslationTransform2D, rotationTransform: RotationTransform2D)
-  extends ProductTransformation(translationTransform, rotationTransform) with RigidTransformation2D {
-
-  def inverse = new RigidTransformation2DTransThenRot(rotationTransform.inverse, translationTransform.inverse)
-}
-
-private case class RigidTransformation2DTransThenRot(rotationTransform: RotationTransform2D, translationTransform: TranslationTransform2D)
-  extends ProductTransformation(rotationTransform, translationTransform) with RigidTransformation2D {
-  def inverse = new RigidTransformation2DRotThenTrans(translationTransform.inverse, rotationTransform.inverse)
-}
-
-case class AnisotropicScalingTransformation3D(s: Vector3D) extends ParametricTransformation[ThreeD] with CanInvert[ThreeD] with CanDifferentiate[ThreeD] {
-  def apply(x: Point[ThreeD]): Point[ThreeD] = Point3D(x(0) * s(0), x(1) * s(1), x(2) * s(2))
+  def inverse = new RigidTransformationRotThenTrans[D](translationTransform.inverse, rotationTransform.inverse)
+
+}
+
+case class AnisotropicScalingTransformation[D <: Dim: DimOps](s: Vector[D]) extends ParametricTransformation[D] with CanInvert[D] with CanDifferentiate[D] {
+ 
+  def apply(x: Point[D]): Point[D] = Point((x.toBreezeVector :* s.toBreezeVector).data)
 
   val parameters = s.toBreezeVector
-  def takeDerivative(x: Point[ThreeD]): MatrixNxN[ThreeD] = Matrix3x3(breeze.linalg.diag(s.toBreezeVector).data)
-
-  override def inverse: AnisotropicScalingTransformation3D = {
+  def takeDerivative(x: Point[D]): MatrixNxN[D] = MatrixNxN[D](breeze.linalg.diag(s.toBreezeVector).data)
+
+  override def inverse: AnisotropicScalingTransformation[D] = {
     val sinv = s.data.map(v => if (v == 0) 0 else 1.0 / v) map (_.toFloat)
-    new AnisotropicScalingTransformation3D(Vector3D(sinv(0), sinv(1), sinv(2)))
-  }
-}
-
-case class AnisotropicScalingSpace3D extends TransformationSpace[ThreeD] with DifferentiableTransforms[ThreeD] {
-
-  override type T = AnisotropicScalingTransformation3D
-
-  def parametersDimensionality: Int = 3
-
-  override def identityTransformParameters = DenseVector(1f, 1f, 1f)
-
-  override def transformForParameters(p: ParameterVector): AnisotropicScalingTransformation3D = {
-    require(p.length == 3)
-    new AnisotropicScalingTransformation3D(Vector3D(p(0), p(1), p(2)))
+    new AnisotropicScalingTransformation[D](Vector[D](sinv))
+  }
+}
+
+case class AnisotropicScalingSpace[D <: Dim: DimOps]() extends TransformationSpace[D] with DifferentiableTransforms[D] {
+  override type T = AnisotropicScalingTransformation[D]
+  def parametersDimensionality: Int = implicitly[DimOps[D]].toInt
+
+  override def identityTransformParameters = DenseVector.ones[Float](parametersDimensionality)
+
+  override def transformForParameters(p: ParameterVector): AnisotropicScalingTransformation[D] = {
+    require(p.length == parametersDimensionality)
+    AnisotropicScalingTransformation[D](Vector(p.data.take(parametersDimensionality)))
   }
 
   override def takeDerivativeWRTParameters(p: ParameterVector) = {
-    x: Point[ThreeD] => DenseMatrix((x(0)), (x(1)), (x(2)))
-  }
-}
-
-case class AnisotropicSimilarityTransformationSpace3D(center: Point[ThreeD] = Point3D(0, 0, 0))
-  extends ProductTransformationSpace[ThreeD, RigidTransformation3D, AnisotropicScalingTransformation3D](RigidTransformationSpace3D(center), AnisotropicScalingSpace3D()) {
-
-  override def transformForParameters(p: ParameterVector): AnisotropicSimilarityTransformation3D = {
+    x: Point[D] => new DenseMatrix(parametersDimensionality, 1, x.data)
+  }
+}
+
+trait AnisotropicSimilarityTransformation[D <: Dim] extends ProductTransformation[D] with CanInvert[D]
+
+private  class RigidTransformationThenAnisotropicScaling[D <: Dim: DimOps](anisotropicScaling: AnisotropicScalingTransformation[D], rigidTransform: RigidTransformationTransThenRot[D])
+  extends ProductTransformation[D](anisotropicScaling, rigidTransform) with AnisotropicSimilarityTransformation[D] {
+
+  def inverse: AnisotropicScalingThenRigidTransformation[D] = new AnisotropicScalingThenRigidTransformation[D](rigidTransform.inverse, anisotropicScaling.inverse)
+}
+
+private class AnisotropicScalingThenRigidTransformation[D <: Dim: DimOps](rigidTransform: RigidTransformationRotThenTrans[D], anisotropicScaling: AnisotropicScalingTransformation[D])
+  extends ProductTransformation[D](rigidTransform, anisotropicScaling) with AnisotropicSimilarityTransformation[D] {
+
+  def inverse: RigidTransformationThenAnisotropicScaling[D] = new RigidTransformationThenAnisotropicScaling[D](anisotropicScaling.inverse, rigidTransform.inverse)
+}
+
+case class AnisotropicSimilarityTransformationSpace[D <: Dim: DimOps: RotationSpace.Create](center: Point[D])
+  extends ProductTransformationSpace[D, RigidTransformation[D], AnisotropicScalingTransformation[D]](RigidTransformationSpace[D](center), AnisotropicScalingSpace[D]()) {
+
+  override def transformForParameters(p: ParameterVector): AnisotropicSimilarityTransformation[D] = {
     val (rigidP, scalingP) = splitProductParameterVector(p)
-    val rigid = RigidTransformationSpace3D(center)(rigidP).asInstanceOf[RigidTransformation3DRotThenTrans]
-    new AnisotropicScalingThenRigidTransformation3D(rigid, AnisotropicScalingSpace3D()(scalingP))
-
-  }
-}
-
-trait AnisotropicSimilarityTransformation[D <: Dim] extends ProductTransformation[D] with CanInvert[D]
-trait AnisotropicSimilarityTransformation3D extends AnisotropicSimilarityTransformation[ThreeD]
-
-private case class RigidTransformationThenAnisotropicScaling3D(anisotropicScaling: AnisotropicScalingTransformation3D, rigidTransform: RigidTransformation3DTransThenRot)
-  extends ProductTransformation[ThreeD](anisotropicScaling, rigidTransform) with AnisotropicSimilarityTransformation3D {
-
-  def inverse: AnisotropicScalingThenRigidTransformation3D = new AnisotropicScalingThenRigidTransformation3D(rigidTransform.inverse, anisotropicScaling.inverse)
-}
-
-private case class AnisotropicScalingThenRigidTransformation3D(rigidTransform: RigidTransformation3DRotThenTrans, anisotropicScaling: AnisotropicScalingTransformation3D)
-  extends ProductTransformation[ThreeD](rigidTransform, anisotropicScaling) with AnisotropicSimilarityTransformation3D {
-
-  def inverse: RigidTransformationThenAnisotropicScaling3D = new RigidTransformationThenAnisotropicScaling3D(anisotropicScaling.inverse, rigidTransform.inverse)
-}
-
-case class AnisotropicScalingTransformation2D(s: Vector2D) extends ParametricTransformation[TwoD] with CanInvert[TwoD] with CanDifferentiate[TwoD] {
-  def apply(x: Point[TwoD]): Point[TwoD] = Point2D(x(0) * s(0), x(1) * s(1))
-  val parameters = s.toBreezeVector
-  def takeDerivative(x: Point[TwoD]): MatrixNxN[TwoD] = Matrix2x2(breeze.linalg.diag(s.toBreezeVector).data)
-
-  override def inverse: AnisotropicScalingTransformation2D = {
-    val sinv = s.data.map(v => if (v == 0) 0 else 1.0 / v) map (_.toFloat)
-    new AnisotropicScalingTransformation2D(Vector2D(sinv(0), sinv(1)))
-  }
-}
-
-case class AnisotropicScalingSpace2D extends TransformationSpace[TwoD] with DifferentiableTransforms[TwoD] {
-
-  override type T = AnisotropicScalingTransformation2D
-
-  def parametersDimensionality: Int = 2
-
-  override def identityTransformParameters = DenseVector(1f, 1f)
-
-  override def transformForParameters(p: ParameterVector): AnisotropicScalingTransformation2D = {
-    require(p.length == 2)
-    new AnisotropicScalingTransformation2D(Vector2D(p(0), p(1)))
-  }
-
-  override def takeDerivativeWRTParameters(p: ParameterVector) = {
-    x: Point[TwoD] => DenseMatrix((x(0)), (x(1)))
-  }
-}
-
-/** scales first then rotates **/
-case class AnisotropicSimilarityTransformationSpace2D(center: Point[TwoD] = Point2D(0, 0))
-  extends ProductTransformationSpace[TwoD, RigidTransformation2D, AnisotropicScalingTransformation2D](RigidTransformationSpace2D(center), AnisotropicScalingSpace2D()) {
-
-  override def transformForParameters(p: ParameterVector): AnisotropicSimilarityTransformation2D = {
-    val (rigidP, scalingP) = splitProductParameterVector(p)
-    val rigid = RigidTransformationSpace2D(center)(rigidP).asInstanceOf[RigidTransformation2DRotThenTrans]
-
-    new AnisotropicScalingThenRigidTransformation2D(rigid, AnisotropicScalingSpace2D()(scalingP))
-    // new RigidTransformationThenAnisotropicScaling2D(AnisotropicScalingSpace2D()(scalingP), rigid)
-  }
-}
-trait AnisotropicSimilarityTransformation2D extends AnisotropicSimilarityTransformation[TwoD]
-
-private case class RigidTransformationThenAnisotropicScaling2D(anisotropicScaling: AnisotropicScalingTransformation2D, rigidTransform: RigidTransformation2DTransThenRot)
-  extends ProductTransformation[TwoD](anisotropicScaling, rigidTransform) with AnisotropicSimilarityTransformation2D {
-
-  def inverse: AnisotropicScalingThenRigidTransformation2D = new AnisotropicScalingThenRigidTransformation2D(rigidTransform.inverse, anisotropicScaling.inverse)
-}
-
-private case class AnisotropicScalingThenRigidTransformation2D(rigidTransform: RigidTransformation2DRotThenTrans, anisotropicScaling: AnisotropicScalingTransformation2D)
-  extends ProductTransformation[TwoD](rigidTransform, anisotropicScaling) with AnisotropicSimilarityTransformation2D {
-
-  def inverse: RigidTransformationThenAnisotropicScaling2D = new RigidTransformationThenAnisotropicScaling2D(anisotropicScaling.inverse, rigidTransform.inverse)
+    val rigid = RigidTransformationSpace[D](center).transformForParameters(rigidP).asInstanceOf[RigidTransformationRotThenTrans[D]]
+    new AnisotropicScalingThenRigidTransformation[D](rigid, AnisotropicScalingSpace[D]().transformForParameters(scalingP))
+
+  }
 }
 
 /** scales first then translates **/
 case class SimilarityTransformationSpace1D()
-  extends ProductTransformationSpace[OneD, TranslationTransform1D, ScalingTransformation1D](TranslationSpace1D(), ScalingSpace1D()) {
-
-  override def transformForParameters(p: ParameterVector): SimilarityTransform1D = {
+  extends ProductTransformationSpace[_1D, TranslationTransform[_1D], ScalingTransformation[_1D]](TranslationSpace[_1D], ScalingSpace[_1D]()) {
+
+  override def transformForParameters(p: ParameterVector): AnisotropicSimilarityTransformation[_1D] = {
     val (transP, scalingP) = splitProductParameterVector(p)
-    val trans = TranslationSpace1D()(transP)
-
-    new ScalingThenTranslation1D(trans, ScalingSpace1D()(scalingP))
-  }
-}
-
-trait SimilarityTransform1D extends ProductTransformation[OneD] with CanInvert[OneD]
-
-private case class ScalingThenTranslation1D(translation: TranslationTransform1D, scaling: ScalingTransformation1D)
-  extends ProductTransformation[OneD](translation, scaling) with SimilarityTransform1D {
+    val trans = TranslationSpace[_1D].transformForParameters(transP)
+
+    new ScalingThenTranslation1D(trans, ScalingSpace[_1D].transformForParameters(scalingP))
+  }
+}
+
+//trait SimilarityTransform1D extends ProductTransformation[_1D] with CanInvert[_1D]
+
+private class ScalingThenTranslation1D(translation: TranslationTransform[_1D], scaling: ScalingTransformation[_1D])
+  extends ProductTransformation[_1D](translation, scaling) with AnisotropicSimilarityTransformation[_1D] {
 
   def inverse: TranslationThenScaling1D = new TranslationThenScaling1D(scaling.inverse, translation.inverse)
 }
 
-private case class TranslationThenScaling1D(scaling: ScalingTransformation1D, translation: TranslationTransform1D)
-  extends ProductTransformation[OneD](scaling, translation) with SimilarityTransform1D {
+private class TranslationThenScaling1D(scaling: ScalingTransformation[_1D], translation: TranslationTransform[_1D])
+  extends ProductTransformation[_1D](scaling, translation) with AnisotropicSimilarityTransformation[_1D] {
 
   def inverse: ScalingThenTranslation1D = new ScalingThenTranslation1D(translation.inverse, scaling.inverse)
 }
->>>>>>> 4e0367da
+
