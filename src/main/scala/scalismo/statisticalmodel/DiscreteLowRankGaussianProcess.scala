/*
 * Copyright 2015 University of Basel, Graphics and Vision Research Group
 *
 * Licensed under the Apache License, Version 2.0 (the "License");
 * you may not use this file except in compliance with the License.
 * You may obtain a copy of the License at
 *
 *     http://www.apache.org/licenses/LICENSE-2.0
 *
 * Unless required by applicable law or agreed to in writing, software
 * distributed under the License is distributed on an "AS IS" BASIS,
 * WITHOUT WARRANTIES OR CONDITIONS OF ANY KIND, either express or implied.
 * See the License for the specific language governing permissions and
 * limitations under the License.
 */
package scalismo.statisticalmodel

import breeze.linalg.svd.SVD
import breeze.linalg.{ *, DenseMatrix, DenseVector }
import breeze.stats.distributions.Gaussian
import scalismo.common.DiscreteDomain.CanBound
import scalismo.common.{ RealSpace, VectorField, DiscreteVectorField, DiscreteDomain }
import scalismo.geometry._
import scalismo.kernels.{ DiscreteMatrixValuedPDKernel, MatrixValuedPDKernel }
import scalismo.mesh.kdtree.KDTreeMap
import scalismo.numerics.Sampler
import scalismo.registration.Transformation
import scalismo.statisticalmodel.DiscreteLowRankGaussianProcess._

/**
 * Represents a low-rank gaussian process, that is only defined at a finite, discrete set of points.
 * It supports the same operations as the LowRankGaussianProcess class, but always returns instead a
 * discrete representation. Furthermore, most operations are much more efficient, as they are implemented
 * using fast matrix/vector operations.
 *
 * Where the modeled functions in a LowRankGaussianProcess are of type Point[D]=>Vector[D], this discretized version is of type VectorPointData.
 *
 * It is possible to convert a DiscreteLowRankGaussianProcess to a LowRankGaussianProcess by calling the interpolation method.
 *
 * @see [[scalismo.common.DiscreteVectorField]]
 * @see [[DiscreteLowRankGaussianProcess]]
 */
<<<<<<< HEAD
case class DiscreteLowRankGaussianProcess[D <: Dim: NDSpace, DO <: Dim: NDSpace] private[scalismo] (override val domain: DiscreteDomain[D],
  val meanVector: DenseVector[Float],
  val variance: DenseVector[Float],
  val basisMatrix: DenseMatrix[Float])
=======
case class DiscreteLowRankGaussianProcess[D <: Dim: NDSpace: CanBound, DO <: Dim: NDSpace] private[scalismo] (val domain: DiscreteDomain[D],
    val meanVector: DenseVector[Float],
    val variance: DenseVector[Float],
    val basisMatrix: DenseMatrix[Float]) { self =>
>>>>>>> a4ba2f97

    extends DiscreteGaussianProcess[D, DO](DiscreteVectorField.fromDenseVector(domain, meanVector), basisMatrixToCov(domain, variance, basisMatrix)) {

  self =>

  /** See [[DiscreteLowRankGaussianProcess.rank]] */
  val rank: Int = basisMatrix.cols

  /**
   * Discrete version of [[DiscreteLowRankGaussianProcess.instance]]
   */
  def instance(c: DenseVector[Float]): DiscreteVectorField[D, DO] = {
    require(rank == c.size)
    val instVal = instanceVector(c)
    DiscreteVectorField.fromDenseVector(domain, instVal)
  }

  /**
   * Discrete version of [[DiscreteLowRankGaussianProcess.sample]]
   */
  override def sample: DiscreteVectorField[D, DO] = {
    val coeffs = for (_ <- 0 until rank) yield Gaussian(0, 1).draw().toFloat
    instance(DenseVector(coeffs.toArray))
  }

  /**
   * Returns the variance and associated basis function that defines the process.
   * The basis is the (discretized) Karhunen Loeve basis (e.g. it is obtained from a Mercer's decomposition of the covariance function
   */
  def klBasis: IndexedSeq[(Float, DiscreteVectorField[D, DO])] = {
    for (i <- 0 until rank) yield (variance(i), DiscreteVectorField.fromDenseVector[D, DO](domain, basisMatrix(::, i).toDenseVector))
  }

  /**
   * Discrete version of [[LowRankGaussianProcess.project(IndexedSeq[(Point[D], Vector[DO])], Double)]]
   */
  def project(trainingData: IndexedSeq[(Int, Vector[DO])], sigma2: Double = 1e-6): DiscreteVectorField[D, DO] = {
    val cov = NDimensionalNormalDistribution(Vector.zeros[DO], SquareMatrix.eye[DO] * sigma2)
    val newtd = trainingData.map { case (pt, df) => (pt, df, cov) }
    project(newtd)
  }

  /**
   * Discrete version of [[LowRankGaussianProcess.project(IndexedSeq[(Point[D], Vector[DO], Double)])]]
   */
  def project(trainingData: IndexedSeq[(Int, Vector[DO], NDimensionalNormalDistribution[DO])]): DiscreteVectorField[D, DO] = {
    val c = coefficients(trainingData)
    instance(c)
  }

  /**
   * Discrete version of [[DiscreteLowRankGaussianProcess.coefficients(IndexedSeq[(Point[D], Vector[DO], Double)])]]
   */
  def coefficients(trainingData: IndexedSeq[(Int, Vector[DO], NDimensionalNormalDistribution[DO])]): DenseVector[Float] = {

    val (minv, qtL, yVec, mVec) = DiscreteLowRankGaussianProcess.genericRegressionComputations(this, trainingData)
    val mean_coeffs = (minv * qtL).map(_.toFloat) * (yVec - mVec)
    mean_coeffs
  }

  /**
   * Discrete version of [[DiscreteLowRankGaussianProcess.coefficients(IndexedSeq[(Point[D], Vector[DO])], Double)]]
   */
  def coefficients(trainingData: IndexedSeq[(Int, Vector[DO])], sigma2: Double): DenseVector[Float] = {
    val cov = NDimensionalNormalDistribution(Vector.zeros[DO], SquareMatrix.eye[DO] * sigma2)
    val newtd = trainingData.map { case (pt, df) => (pt, df, cov) }
    coefficients(newtd)
  }

  /**
   * Discrete version of [[DiscreteLowRankGaussianProcess.posterior(IndexedSeq[(Point[D], Vector[DO])], sigma2: Double]]. In contrast to this method, the points for the training
   * data are defined by the pointId. The returned posterior process is defined at the same points.
   *
   */
  def posterior(trainingData: IndexedSeq[(Int, Vector[DO])], sigma2: Double): DiscreteLowRankGaussianProcess[D, DO] = {
    val cov = NDimensionalNormalDistribution(Vector.zeros[DO], SquareMatrix.eye[DO] * sigma2)
    val newtd = trainingData.map { case (ptId, df) => (ptId, df, cov) }
    posterior(newtd)
  }

  /**
   * Discrete version of [[DiscreteLowRankGaussianProcess.posterior(IndexedSeq[(Point[D], Vector[DO], Double)])]]. In contrast to this method, the points for the training
   * data are defined by the pointId. The returned posterior process is defined at the same points.
   *
   */
  def posterior(trainingData: IndexedSeq[(Int, Vector[DO], NDimensionalNormalDistribution[DO])]): DiscreteLowRankGaussianProcess[D, DO] = {
    DiscreteLowRankGaussianProcess.regression(this, trainingData)
  }

  /**
   * Interpolates discrete Gaussian process to have a new, continuous representation as a [[DiscreteLowRankGaussianProcess]].
   * This is achieved by using a  Nystrom method for computing the kl basis.
   * The mean function is currently interpolated using a nearest neighbor approach.
   *
   * @param nNystromPoints determines how many points of the domain are used to estimate the full
   *                       kl basis.
   */

  def interpolateNystrom(nNystromPoints: Int = 2 * rank): LowRankGaussianProcess[D, DO] = {

    val sampler = new Sampler[D] {
      override def volumeOfSampleRegion = numberOfPoints.toDouble

      override val numberOfPoints = nNystromPoints
      val p = volumeOfSampleRegion / numberOfPoints
      val randGen = new util.Random()
      val domainPoints = domain.points.toIndexedSeq

      override def sample = {
        val sampledPtIds = for (_ <- 0 until nNystromPoints) yield randGen.nextInt(domain.numberOfPoints)
        sampledPtIds.toIndexedSeq.map(ptId => (domainPoints(ptId), p))
      }
    }

    // TODO, here we could do something smarter, such as e.g. b-spline interpolation
    val meanPD = this.mean
    val kdTreeMap = KDTreeMap.fromSeq(domain.pointsWithId.toIndexedSeq)

    def meanFun(pt: Point[D]): Vector[DO] = {
      val closestPts = (kdTreeMap.findNearest(pt, n = 1))
      val (closestPt, closestPtId) = closestPts(0)
      meanPD(closestPtId)
    }

    val covFun: MatrixValuedPDKernel[D, DO] = new MatrixValuedPDKernel[D, DO] {
      override val domain = RealSpace[D]

      override def k(x: Point[D], y: Point[D]): SquareMatrix[DO] = {
        val closestPtsX = kdTreeMap.findNearest(x, n = 1)
        val (closestX, xId) = closestPtsX(0)
        val closestPtsY = kdTreeMap.findNearest(y, n = 1)
        val (closestY, yId) = closestPtsY(0)
        cov(xId, yId)
      }
    }
    val gp = GaussianProcess(VectorField(RealSpace[D], meanFun _), covFun)
    LowRankGaussianProcess.approximateGP[D, DO](gp, sampler, rank)
  }

  /**
   * Interpolates discrete Gaussian process to have a new, continuous representation as a [[DiscreteLowRankGaussianProcess]],
   * using nearest neigbor interpolation (for both mean and covariance function)
   */
  def interpolateNearestNeighbor(): LowRankGaussianProcess[D, DO] = {

    val meanPD = this.mean
    val kdTreeMap = KDTreeMap.fromSeq(domain.pointsWithId.toIndexedSeq)

    def meanFun(pt: Point[D]): Vector[DO] = {
      val closestPts = (kdTreeMap.findNearest(pt, n = 1))
      val (closestPt, closestPtId) = closestPts(0)
      meanPD(closestPtId)
    }

    def phi(i: Int)(pt: Point[D]): Vector[DO] = {
      val closestPts = (kdTreeMap.findNearest(pt, n = 1))
      val (_, closestPtId) = closestPts(0)
      Vector[DO](basisMatrix(closestPtId * outputDimensionality until (closestPtId + 1) * outputDimensionality, i).toArray)
    }

    val interpolatedKLBasis = (0 until rank) map (i => (variance(i), VectorField(RealSpace[D], phi(i) _)))
    new LowRankGaussianProcess(VectorField(RealSpace[D], meanFun), interpolatedKLBasis)
  }

  protected[statisticalmodel] def instanceVector(alpha: DenseVector[Float]): DenseVector[Float] = {
    require(rank == alpha.size)

    basisMatrix * (stddev :* alpha) + meanVector
  }

  private[this] val outputDimensionality = implicitly[NDSpace[DO]].dimensionality

  private[this] val stddev = variance.map(x => math.sqrt(x).toFloat)

}

object DiscreteLowRankGaussianProcess {

  /**
   * Creates a new DiscreteLowRankGaussianProcess by discretizing the given gaussian process at the domain points.
   */
  def apply[D <: Dim: NDSpace: CanBound, DO <: Dim: NDSpace](domain: DiscreteDomain[D], gp: LowRankGaussianProcess[D, DO]): DiscreteLowRankGaussianProcess[D, DO] = {
    val points = domain.points.toSeq

    val outputDimensionality = implicitly[NDSpace[DO]].dimensionality

    // precompute all the at the given points
    val (gpLambdas, gpPhis) = gp.klBasis.unzip
    val m = DenseVector.zeros[Float](points.size * outputDimensionality)
    for (xWithIndex <- points.zipWithIndex.par) {
      val (x, i) = xWithIndex
      m(i * outputDimensionality until (i + 1) * outputDimensionality) := gp.mean(x).toBreezeVector
    }

    val U = DenseMatrix.zeros[Float](points.size * outputDimensionality, gp.rank)
    for (xWithIndex <- points.zipWithIndex.par; (phi_j, j) <- gpPhis.zipWithIndex) {
      val (x, i) = xWithIndex
      val v = phi_j(x)
      U(i * outputDimensionality until (i + 1) * outputDimensionality, j) := phi_j(x).toBreezeVector
    }

    val lambdas = new DenseVector[Float](gpLambdas.toArray)
    new DiscreteLowRankGaussianProcess[D, DO](domain, m, lambdas, U)
  }

  /**
   * Discrete implementation of [[LowRankGaussianProcess.regression]]
   */
  def regression[D <: Dim: NDSpace: CanBound, DO <: Dim: NDSpace](gp: DiscreteLowRankGaussianProcess[D, DO],
    trainingData: IndexedSeq[(Int, Vector[DO], NDimensionalNormalDistribution[DO])]): DiscreteLowRankGaussianProcess[D, DO] = {

    val dim = implicitly[NDSpace[DO]].dimensionality

    val (_Minv, _QtL, yVec, mVec) = genericRegressionComputations(gp, trainingData)
    val mean_coeffs = (_Minv * _QtL).map(_.toFloat) * (yVec - mVec)

    //val mean_p = gp.instance(mean_coeffs)
    val mean_pVector = gp.instanceVector(mean_coeffs)

    val D = breeze.linalg.diag(DenseVector(gp.variance.map(math.sqrt(_)).toArray))
    val Sigma = D * _Minv * D
    val SVD(innerUDbl, innerD2, _) = breeze.linalg.svd(Sigma)
    val innerU = innerUDbl.map(_.toFloat)

    val lambdas_p = DenseVector[Float](innerD2.toArray.map(_.toFloat))

    // we do the follwoing computation
    // val eigenMatrix_p = gp.eigenMatrix * innerU // IS this correct?
    // but in parallel
    val eigenMatrix_p = DenseMatrix.zeros[Float](gp.basisMatrix.rows, innerU.cols)
    for (rowInd <- (0 until gp.basisMatrix.rows).par) {

      // TODO maybe this strange transposing can be alleviated? It seems breeze does not support
      // row-vector matrix multiplication
      eigenMatrix_p(rowInd, ::) := (innerU.t * gp.basisMatrix(rowInd, ::).t).t
    }

    new DiscreteLowRankGaussianProcess(gp.domain, mean_pVector, lambdas_p, eigenMatrix_p)
  }

  /**
   * Creates a new DiscreteLowRankGaussianProcess, where the mean and covariance matrix are estimated from the given transformations.
   *
   */
  def createDiscreteLowRankGPFromTransformations[D <: Dim: NDSpace: CanBound](domain: DiscreteDomain[D], transformations: Seq[Transformation[D]]): DiscreteLowRankGaussianProcess[D, D] = {
    val dim = implicitly[NDSpace[D]].dimensionality

    val n = transformations.size
    val p = domain.numberOfPoints

    // create the data matrix
    val X = DenseMatrix.zeros[Float](n, p * dim)
    for (p1 <- transformations.zipWithIndex.par; p2 <- domain.pointsWithId) {
      val (t, i) = p1
      val (x, j) = p2
      val ux = t(x) - x
      X(i, j * dim until (j + 1) * dim) := ux.toBreezeVector.t
    }

    def demean(X: DenseMatrix[Float]): (DenseMatrix[Double], DenseVector[Double]) = {
      val X0 = X.map(_.toDouble) // will be the demeaned result matrix
      val m: DenseVector[Double] = breeze.stats.mean(X0(::, *)).toDenseVector
      for (i <- 0 until X0.rows) {
        X0(i, ::) := X0(i, ::) - m.t
      }
      (X0, m)
    }

    val (x0, meanVec) = demean(X)
    val SVD(u, d2, vt) = breeze.linalg.svd(x0 * x0.t * (1.0 / (n - 1)))

    val D = d2.map(v => Math.sqrt(v))
    val Dinv = D.map(d => if (d > 1e-6) 1.0 / d else 0.0)

    // a Matrix with the eigenvectors
    val U: DenseMatrix[Float] = x0.map(_.toFloat).t * vt.map(_.toFloat).t * breeze.linalg.diag(Dinv).map(_.toFloat) / Math.sqrt(n - 1).toFloat

    new DiscreteLowRankGaussianProcess(domain, meanVec.map(_.toFloat), d2.map(_.toFloat), U)

  }

  private def genericRegressionComputations[D <: Dim: NDSpace: CanBound, DO <: Dim: NDSpace](gp: DiscreteLowRankGaussianProcess[D, DO],
    trainingData: IndexedSeq[(Int, Vector[DO], NDimensionalNormalDistribution[DO])]) = {
    val dim = implicitly[NDSpace[DO]].dimensionality
    val (ptIds, ys, errorDistributions) = trainingData.unzip3

    def flatten(v: IndexedSeq[Vector[DO]]) = DenseVector(v.flatten(_.data).toArray)

    val yVec = flatten(ys)
    val meanValues = ptIds.map { ptId =>
      {
        val v = gp.meanVector(ptId * dim until (ptId + 1) * dim).copy
        Vector[DO](v.data)
      }
    }
    val mVec = flatten(meanValues)

    val Q = DenseMatrix.zeros[Double](trainingData.size * dim, gp.rank)
    for ((ptId, i) <- ptIds.zipWithIndex; j <- 0 until gp.rank) {
      val eigenVecAtPoint = gp.basisMatrix((ptId * dim) until ((ptId + 1) * dim), j).map(_.toDouble)
      Q(i * dim until i * dim + dim, j) := eigenVecAtPoint * math.sqrt(gp.variance(j))
    }

    // What we are actually computing here is the following:
    // L would be a block diagonal matrix, which contains on the diagonal the blocks that describes the uncertainty
    // for each point (a d x d) block. We then would compute Q.t * L. For efficiency reasons (L could be large but is sparse)
    // we avoid ever constructing the matrix L and do the multiplication by hand.
    val QtL = Q.t.copy
    assert(QtL.cols == errorDistributions.size * dim)
    assert(QtL.rows == gp.rank)
    for ((errDist, i) <- errorDistributions.zipWithIndex) {
      QtL(::, i * dim until (i + 1) * dim) := QtL(::, i * dim until (i + 1) * dim) * breeze.linalg.inv(errDist.cov.toBreezeMatrix)
    }

    val M = QtL * Q + DenseMatrix.eye[Double](gp.rank)
    val Minv = breeze.linalg.pinv(M)

    (Minv, QtL, yVec, mVec)
  }

  private def basisMatrixToCov[D <: Dim: NDSpace, DO <: Dim: NDSpace](domain: DiscreteDomain[D],
    variance: DenseVector[Float],
    basisMatrix: DenseMatrix[Float]) = {

    val outputDimensionality = implicitly[NDSpace[D]].dimensionality
    def cov(ptId1: Int, ptId2: Int): SquareMatrix[DO] = {

      val eigenMatrixForPtId1 = basisMatrix(ptId1 * outputDimensionality until (ptId1 + 1) * outputDimensionality, ::)
      val eigenMatrixForPtId2 = basisMatrix(ptId2 * outputDimensionality until (ptId2 + 1) * outputDimensionality, ::)
      //val covValue = eigenMatrixForPtId1 * breeze.linalg.diag(stddev :* stddev) * eigenMatrixForPtId2.t

      // same as commented line above, but just much more efficient (as breeze does not have diag matrix,
      // the upper command does a lot of  unnecessary computations
      val covValue = DenseMatrix.zeros[Float](outputDimensionality, outputDimensionality)

      for (i <- (0 until outputDimensionality).par) {
        val ind1 = ptId1 * outputDimensionality + i
        var j = 0
        while (j < outputDimensionality) {
          val ind2 = ptId2 * outputDimensionality + j
          var k = 0
          var valueIJ = 0f
          while (k < basisMatrix.cols) {
            valueIJ += basisMatrix(ind1, k) * basisMatrix(ind2, k) * variance(k)
            k += 1
          }
          covValue(i, j) = valueIJ
          j += 1
        }
      }

      SquareMatrix[DO](covValue.data)
    }

    DiscreteMatrixValuedPDKernel(domain, cov)
  }

}
<|MERGE_RESOLUTION|>--- conflicted
+++ resolved
@@ -40,20 +40,12 @@
  * @see [[scalismo.common.DiscreteVectorField]]
  * @see [[DiscreteLowRankGaussianProcess]]
  */
-<<<<<<< HEAD
-case class DiscreteLowRankGaussianProcess[D <: Dim: NDSpace, DO <: Dim: NDSpace] private[scalismo] (override val domain: DiscreteDomain[D],
+
+case class DiscreteLowRankGaussianProcess[D <: Dim: NDSpace: CanBound, DO <: Dim: NDSpace] private[scalismo] (_domain: DiscreteDomain[D],
   val meanVector: DenseVector[Float],
   val variance: DenseVector[Float],
   val basisMatrix: DenseMatrix[Float])
-=======
-case class DiscreteLowRankGaussianProcess[D <: Dim: NDSpace: CanBound, DO <: Dim: NDSpace] private[scalismo] (val domain: DiscreteDomain[D],
-    val meanVector: DenseVector[Float],
-    val variance: DenseVector[Float],
-    val basisMatrix: DenseMatrix[Float]) { self =>
->>>>>>> a4ba2f97
-
-    extends DiscreteGaussianProcess[D, DO](DiscreteVectorField.fromDenseVector(domain, meanVector), basisMatrixToCov(domain, variance, basisMatrix)) {
-
+    extends DiscreteGaussianProcess[D, DO](DiscreteVectorField.fromDenseVector(_domain, meanVector), basisMatrixToCov(_domain, variance, basisMatrix)) {
   self =>
 
   /** See [[DiscreteLowRankGaussianProcess.rank]] */
