/*
 * Copyright 2015 University of Basel, Graphics and Vision Research Group
 *
 * Licensed under the Apache License, Version 2.0 (the "License");
 * you may not use this file except in compliance with the License.
 * You may obtain a copy of the License at
 *
 *     http://www.apache.org/licenses/LICENSE-2.0
 *
 * Unless required by applicable law or agreed to in writing, software
 * distributed under the License is distributed on an "AS IS" BASIS,
 * WITHOUT WARRANTIES OR CONDITIONS OF ANY KIND, either express or implied.
 * See the License for the specific language governing permissions and
 * limitations under the License.
 */
package scalismo.geometry

import breeze.linalg.DenseVector

import scala.reflect.ClassTag

/**
 * The basic n-tuple in R^n^ with scalar type S
 */
abstract class Coordinate[D <: Dim: NDSpace, @specialized(Int, Float, Double) S] {
  val dimensionality: Int = implicitly[NDSpace[D]].dimensionality

  private[scalismo] val data: Array[S]

  def apply(i: Int): S = data(i)

  def toBreezeVector = DenseVector(data)

  override def hashCode = data.deep.hashCode()

  override def equals(other: Any): Boolean = other match {
    case that: Coordinate[D, S] => that.canEqual(this) && this.data.deep == that.data.deep
    case _ => false
  }

  protected def canEqual(other: Any): Boolean

  override def toString = data.deep.toString()
}

<<<<<<< HEAD
trait CoordinateOps[D <: Dim, Scalar, Repr <: Coordinate[D, Scalar]] { self: Coordinate[D, Scalar] =>

  implicit val classTagScalar: ClassTag[Scalar]

  protected def createRepr(data: Array[Scalar]): Repr
=======
/**
 * Implementation trait for methods that are common to all representation of coordinates
 * @tparam D Dimension
 * @tparam Scalar The scalar type of the individual coordinates
 * @tparam Repr The concrete representation of a Coordinate (e.g. vector, point)
 */
private[scalismo] trait CoordinateOps[D <: Dim, Scalar, Repr <: Coordinate[D, Scalar]] { self: Coordinate[D, Scalar] =>

  implicit val classTagScalar: ClassTag[Scalar]

  protected def createConcreteRepresentation(data: Array[Scalar]): Repr
>>>>>>> 7692e74c

  def mapWithIndex(f: (Scalar, Int) => Scalar): Repr = {
    val newData = new Array[Scalar](self.dimensionality)
    var i = 0
    while (i < self.dimensionality) {
      newData(i) = f(self.data(i), i)
      i += 1
    }
<<<<<<< HEAD
    createRepr(newData)
=======
    createConcreteRepresentation(newData)
>>>>>>> 7692e74c
  }

  def map(f: Scalar => Scalar): Repr = {
    mapWithIndex({ case (v, _) => f(v) })
  }

}<|MERGE_RESOLUTION|>--- conflicted
+++ resolved
@@ -43,13 +43,6 @@
   override def toString = data.deep.toString()
 }
 
-<<<<<<< HEAD
-trait CoordinateOps[D <: Dim, Scalar, Repr <: Coordinate[D, Scalar]] { self: Coordinate[D, Scalar] =>
-
-  implicit val classTagScalar: ClassTag[Scalar]
-
-  protected def createRepr(data: Array[Scalar]): Repr
-=======
 /**
  * Implementation trait for methods that are common to all representation of coordinates
  * @tparam D Dimension
@@ -61,7 +54,6 @@
   implicit val classTagScalar: ClassTag[Scalar]
 
   protected def createConcreteRepresentation(data: Array[Scalar]): Repr
->>>>>>> 7692e74c
 
   def mapWithIndex(f: (Scalar, Int) => Scalar): Repr = {
     val newData = new Array[Scalar](self.dimensionality)
@@ -70,11 +62,7 @@
       newData(i) = f(self.data(i), i)
       i += 1
     }
-<<<<<<< HEAD
-    createRepr(newData)
-=======
     createConcreteRepresentation(newData)
->>>>>>> 7692e74c
   }
 
   def map(f: Scalar => Scalar): Repr = {
