--- conflicted
+++ resolved
@@ -23,13 +23,8 @@
  */
 class Point[D <: Dim: NDSpace] private (private[scalismo] override val data: Array[Float]) extends Coordinate[D, Float] with CoordinateOps[D, Float, Point[D]] {
 
-<<<<<<< HEAD
-  override val classTagScalar = implicitly[ClassTag[Float]]
-  override def createRepr(data: Array[Float]) = new Point(data)
-=======
   override val classTagScalar: ClassTag[Float] = implicitly[ClassTag[Float]]
   override def createConcreteRepresentation(data: Array[Float]): Point[D] = new Point(data)
->>>>>>> 7692e74c
 
   def +(that: Vector[D]): Point[D] = {
     val newData = new Array[Float](dimensionality)
