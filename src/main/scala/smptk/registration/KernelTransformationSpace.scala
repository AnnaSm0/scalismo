package smptk.registration

import smptk.image.Geometry._
import TransformationSpace.ParameterVector
import breeze.linalg.DenseMatrix
import scala.NotImplementedError
import breeze.linalg.DenseVector
import smptk.image.CoordVector
import smptk.image.DiscreteImageDomain1D
import breeze.plot._

trait PDKernel[CV[A] <: CoordVector[A]] extends ((CV[Double], CV[Double]) => Double)

case class GaussianKernel1D(val sigma2: Double) extends PDKernel[CoordVector1D] {
  def apply(x: Point1D, y: Point1D) = {
<<<<<<< HEAD
    val r = (x - y)
    scala.math.exp(-(r * r) / sigma2)
=======
    val r = (x(0) - y(0)).toDouble
    scala.math.exp(-(r * r) / sigma2).toFloat
>>>>>>> df7f97e0
  }
}

case class KernelTransformationSpace1D(val domain: DiscreteImageDomain1D, val numParameters: Int, kernel: PDKernel[CoordVector1D]) extends TransformationSpace[CoordVector1D] {

  def parametersDimensionality = numParameters


  val numPointsForNystrom = 500

  val (lambda, phi) = computeNystromApproximation()

  def apply(p: ParameterVector) = KernelTransformation1D(p)
  def inverseTransform(p:ParameterVector) = None
  def takeDerivativeWRTParameters(p: ParameterVector) = { x: Point1D =>
    val terms = for (i <- (0 until p.size)) yield (lambda(i) * phi(i)(x))
    DenseMatrix.create(1, numParameters, terms.toArray)
  }

  private def computeNystromApproximation(): (DenseVector[Double], (Int => Point1D => Double)) = {

    
    val step = domain.extent(0) / numPointsForNystrom
    val ptsForNystrom = for (i <- 0 until numPointsForNystrom) yield CoordVector1D(domain.origin(0) + i * step)
    val kernelMatrix = computeKernelMatrix(ptsForNystrom)
    val (uMat, lambda) = computeKernelMatrixDecomposition(kernelMatrix)
    
    def phi(i : Int)(x : Point1D) = { 
      val kVec = computeKernelVectorFor(x, ptsForNystrom)
      val value = math.sqrt(numPointsForNystrom)/lambda(i) *  (kVec dot uMat(::, i))
      value
    }
    

    (lambda, phi)

  }

  
  private def computeKernelVectorFor(x : Point1D, pts : IndexedSeq[Point1D]) : DenseVector[Double] = { 
    val k = DenseVector.zeros[Double](pts.size)
    for ((pt_i, i) <- pts.zipWithIndex) {
      k(i) = kernel(x, pt_i)
    }
    k
  }
  
  private def computeKernelMatrixDecomposition(kernelMatrix : DenseMatrix[Double]) = { 
    val (uMat, dVec, vMat) = breeze.linalg.svd(kernelMatrix)
    (uMat, dVec)
  }
  
  private def computeKernelMatrix(pts: IndexedSeq[Point1D]): DenseMatrix[Double] = {

    val k = DenseMatrix.zeros[Double](pts.size, pts.size)
    for ((pt_i, i) <- pts.zipWithIndex; (pt_j, j) <- pts.zipWithIndex) {
      k(i, j) = kernel(pt_i, pt_j)
      k(j, i) = k(i, j)
    }
    k
  }

  // the actual kernel transform
  case class KernelTransformation1D(alpha: ParameterVector) extends Transformation[CoordVector1D] {

    def apply(x: Point1D) = {
      val terms = for (i <- (0 until numParameters) view) yield (alpha(i) * lambda(i) * phi(i)(x))
      CoordVector1D(terms.sum)
    }

    def takeDerivative(x: Point1D) = { throw new NotImplementedError("take derivative of kernel") }
  }

}

object KernelTransformationSpace { 
  def main(args : Array[String]) { 
	val domain = DiscreteImageDomain1D(CoordVector1D(0f), CoordVector1D(0.01f), CoordVector1D(3000))
    val ts = KernelTransformationSpace1D(domain, 20, GaussianKernel1D(10f))
    
    val f = Figure()
    val p = f.subplot(0)

    //val xs = domain.points.map(_.toDouble)
//    val phi = ts.phi
//    p += plot(xs, xs.map(x => phi(0)(x)))
    val lambda = ts.lambda
    print ("lambda .size " +lambda.size)
    val is = (1 to lambda.size).map(_.toDouble)
    p += plot(is, is.map(i => lambda(i.toInt -1).toDouble))
  }
}
<|MERGE_RESOLUTION|>--- conflicted
+++ resolved
@@ -13,13 +13,9 @@
 
 case class GaussianKernel1D(val sigma2: Double) extends PDKernel[CoordVector1D] {
   def apply(x: Point1D, y: Point1D) = {
-<<<<<<< HEAD
-    val r = (x - y)
+
+    val r = (x(0) - y(0))
     scala.math.exp(-(r * r) / sigma2)
-=======
-    val r = (x(0) - y(0)).toDouble
-    scala.math.exp(-(r * r) / sigma2).toFloat
->>>>>>> df7f97e0
   }
 }
 
