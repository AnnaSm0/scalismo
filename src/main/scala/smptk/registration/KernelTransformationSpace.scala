--- conflicted
+++ resolved
@@ -64,12 +64,9 @@
 
   def identityTransformParameters = DenseVector.zeros[Double](parametersDimensionality)
   val gp = configuration.gp
-<<<<<<< HEAD
 
-  def parametersDimensionality = gp.effectiveNumBasisFunctions
-=======
   def parametersDimensionality = gp.eigenPairs.size
->>>>>>> bf5428ac
+
   def inverseTransform(p : ParameterVector) = None
 
 
@@ -98,12 +95,9 @@
 
   def identityTransformParameters = DenseVector.zeros[Double](parametersDimensionality)
   val gp = configuration.gp
-<<<<<<< HEAD
 
-  def parametersDimensionality = gp.effectiveNumBasisFunctions
-=======
   def parametersDimensionality = gp.eigenPairs.size
->>>>>>> bf5428ac
+
   def inverseTransform(p : ParameterVector) = None
 
   // the actual kernel transform
