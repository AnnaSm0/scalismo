--- conflicted
+++ resolved
@@ -7,26 +7,16 @@
 import org.statismo.stk.core.geometry.Point.implicits._
 import org.statismo.stk.core.numerics.Integrator
 import org.statismo.stk.core.numerics.IntegratorConfiguration
-<<<<<<< HEAD
 import org.statismo.stk.core.numerics.UniformSampler
-import org.statismo.stk.core.common.BoxedDomain
-=======
-import org.statismo.stk.core.numerics.UniformSampler1D
 import org.statismo.stk.core.common.BoxDomain
->>>>>>> 7b54bc31
 
 class MetricTests extends FunSpec with ShouldMatchers {
 
   describe("A mean squares metric (1D)") {
     it("returns 0 if provided twice the same image") {
 
-<<<<<<< HEAD
-      val domain = BoxedDomain[_1D](0f, 1.0f)
-      val img = ContinuousScalarImage(BoxedDomain[_1D](0.0f, 1.0f),
-=======
       val domain = BoxDomain[_1D](0f, 1.0f)
-      val img = ContinuousScalarImage1D(BoxDomain[_1D](0.0f, 1.0f),
->>>>>>> 7b54bc31
+      val img = ContinuousScalarImage(BoxDomain[_1D](0.0f, 1.0f),
         (x: Point[_1D]) => x * x,
         Some((x: Point[_1D]) => Vector(2f) * x(0)))
       val transSpace = TranslationSpace[_1D]
